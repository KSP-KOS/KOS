{
  "NAME": "kOS",
  "URL": "https://raw.githubusercontent.com/KSP-KOS/KOS/master/Resources/GameData/kOS/kOS.version",
  "DOWNLOAD": "TODO - when release...",
  "CHANGE_LOG_URL": "https://raw.githubusercontent.com/KSP-KOS/KOS/master/CHANGELOG.md",
  "GITHUB": {
    "USERNAME":"KSP-KOS",
    "REPOSITORY":"KOS",
    "ALLOW_PRE_RELEASE":false
  },
  "VERSION": {
    "MAJOR": 1,
    "MINOR": 1,
    "PATCH": 5,
    "BUILD": 2
  },
  "KSP_VERSION": {
    "MAJOR": 1,
    "MINOR": 4,
    "PATCH": 1
  },
  "KSP_VERSION_MIN": {
    "MAJOR": 1,
    "MINOR": 4,
    "PATCH": 1
  },
  "KSP_VERSION_MAX": {
    "MAJOR": 1,
    "MINOR": 4,
<<<<<<< HEAD
    "PATCH": 5
=======
    "PATCH": 1
>>>>>>> 06ef52ac
  }
}<|MERGE_RESOLUTION|>--- conflicted
+++ resolved
@@ -27,10 +27,6 @@
   "KSP_VERSION_MAX": {
     "MAJOR": 1,
     "MINOR": 4,
-<<<<<<< HEAD
     "PATCH": 5
-=======
-    "PATCH": 1
->>>>>>> 06ef52ac
   }
 }