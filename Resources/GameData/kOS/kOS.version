{
  "NAME": "kOS",
  "URL": "https://raw.githubusercontent.com/KSP-KOS/KOS/master/Resources/GameData/kOS/kOS.version",
  "DOWNLOAD": "TODO - when release...",
  "CHANGE_LOG_URL": "https://raw.githubusercontent.com/KSP-KOS/KOS/master/CHANGELOG.md",
  "GITHUB": {
    "USERNAME":"KSP-KOS",
    "REPOSITORY":"KOS",
    "ALLOW_PRE_RELEASE":false
  },
  "VERSION": {
    "MAJOR": 1,
    "MINOR": 1,
    "PATCH": 3,
<<<<<<< HEAD
    "BUILD": 1
  },
  "KSP_VERSION": {
    "MAJOR": 1,
    "MINOR": 2,
    "PATCH": 2
  },
  "KSP_VERSION_MIN": {
    "MAJOR": 1,
    "MINOR": 2,
    "PATCH": 2
  },
  "KSP_VERSION_MAX": {
    "MAJOR": 1,
    "MINOR": 2,
    "PATCH": 99
=======
    "BUILD": 2
  },
  "KSP_VERSION": {
    "MAJOR": 1,
    "MINOR": 3,
    "PATCH": 1
  },
  "KSP_VERSION_MIN": {
    "MAJOR": 1,
    "MINOR": 3,
    "PATCH": 1
  },
  "KSP_VERSION_MAX": {
    "MAJOR": 1,
    "MINOR": 3,
    "PATCH": 1
>>>>>>> f4b9a89b
  }
}<|MERGE_RESOLUTION|>--- conflicted
+++ resolved
@@ -11,8 +11,7 @@
   "VERSION": {
     "MAJOR": 1,
     "MINOR": 1,
-    "PATCH": 3,
-<<<<<<< HEAD
+    "PATCH": 4,
     "BUILD": 1
   },
   "KSP_VERSION": {
@@ -28,24 +27,6 @@
   "KSP_VERSION_MAX": {
     "MAJOR": 1,
     "MINOR": 2,
-    "PATCH": 99
-=======
-    "BUILD": 2
-  },
-  "KSP_VERSION": {
-    "MAJOR": 1,
-    "MINOR": 3,
-    "PATCH": 1
-  },
-  "KSP_VERSION_MIN": {
-    "MAJOR": 1,
-    "MINOR": 3,
-    "PATCH": 1
-  },
-  "KSP_VERSION_MAX": {
-    "MAJOR": 1,
-    "MINOR": 3,
-    "PATCH": 1
->>>>>>> f4b9a89b
+    "PATCH": 2
   }
 }