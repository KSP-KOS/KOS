--- conflicted
+++ resolved
@@ -8,12 +8,9 @@
 using kOS.Suffixed;
 using System;
 using System.Collections.Generic;
-<<<<<<< HEAD
 using kOS.Suffixed.PartModuleField;
 using kOS.Module;
-=======
 using kOS.Safe.Encapsulation;
->>>>>>> 56e942e8
 
 namespace kOS.Function
 {
@@ -412,8 +409,7 @@
             TimeWarp.fetch.WarpTo(ut);
         }
     }
-
-<<<<<<< HEAD
+        
     [Function("processor")]
     public class FunctionProcessor : FunctionBase
     {
@@ -440,8 +436,7 @@
             ReturnValue = PartModuleFieldsFactory.Construct(processor, shared);
         }
     }
-    
-=======
+
     [Function("pidloop")]
     public class PIDLoopConstructor : FunctionBase
     {
@@ -482,5 +477,4 @@
             AssertArgBottomAndConsume(shared);
         }
     }
->>>>>>> 56e942e8
 }