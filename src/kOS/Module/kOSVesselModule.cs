--- conflicted
+++ resolved
@@ -122,39 +122,17 @@
             if (SafeHouse.Logger != null)
             {
                 SafeHouse.Logger.SuperVerbose("kOSVesselModule OnDestroy()!");
-<<<<<<< HEAD
-                if (initialized)
-                {
-                    UnHookEvents();
-                    ClearParts();
-                }
-                foreach (var key in flightControlParameters.Keys.ToList())
-                {
-                    RemoveFlightControlParameter(key);
-                }
-                flightParametersAdded = false;
-                initialized = false;
-=======
->>>>>>> 41a0a066
-            }
-            UnHookEvents();
+            }
             if (initialized)
             {
+                UnHookEvents();
                 ClearParts();
             }
-            if (Vessel != null && allInstances.ContainsKey(ID) && ReferenceEquals(allInstances[ID], this))
-            {
-                allInstances.Remove(ID);
-            }
             foreach (var key in flightControlParameters.Keys.ToList())
             {
                 RemoveFlightControlParameter(key);
             }
             flightParametersAdded = false;
-            if (allInstances.Count == 0)
-            {
-                partLookup.Clear();
-            }
             initialized = false;
         }
 
