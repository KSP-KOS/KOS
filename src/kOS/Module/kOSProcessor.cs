using kOS.AddOns.RemoteTech;
using kOS.Binding;
using kOS.Execution;
using kOS.Factories;
using kOS.Function;
using kOS.Communication;
using kOS.Persistence;
using kOS.Safe;
using kOS.Safe.Compilation;
using kOS.Safe.Compilation.KS;
using kOS.Safe.Module;
using kOS.Safe.Persistence;
using kOS.Safe.Screen;
using kOS.Safe.Utilities;
using kOS.Utilities;
using KSP.IO;
using System;
using System.Collections.Generic;
using System.Linq;
using kOS.Safe.Execution;
using UnityEngine;
using kOS.Safe.Encapsulation;
using KSP.UI;
using kOS.Suffixed;
using kOS.Safe.Communication;
using kOS.Safe.Function;

namespace kOS.Module
{
    public class kOSProcessor : PartModule, IProcessor, IPartCostModifier, IPartMassModifier
    {
        public ProcessorModes ProcessorMode { get; private set; }

        public Harddisk HardDisk { get; private set; }

        public Archive Archive { get; private set; }

        public MessageQueue Messages { get; private set; }

        public string Tag
        {
            get
            {
                KOSNameTag tag = part.Modules.OfType<KOSNameTag>().FirstOrDefault();
                return tag == null ? string.Empty : tag.nameTag;
            }
        }

        private int vesselPartCount;
        private SharedObjects shared;
        private static readonly List<kOSProcessor> allMyInstances = new List<kOSProcessor>();
        private bool firstUpdate = true;

        private MovingAverage averagePower = new MovingAverage();

        // This is the "constant" byte count used when calculating the EC
        // required by the archive volume (which has infinite space).
        // TODO: This corresponds to the existing value and should be adjusted for balance.
        private const int ARCHIVE_EFFECTIVE_BYTES = 50000;

        //640K ought to be enough for anybody -sic
        private const int PROCESSOR_HARD_CAP = 655360;

        private const string BootDirectoryName = "boot";
        private GlobalPath bootDirectoryPath = GlobalPath.FromVolumePath(VolumePath.FromString(BootDirectoryName),
            Archive.ArchiveName);

        [KSPField(isPersistant = true, guiActive = false, guiActiveEditor = true, guiName = "Boot File"), UI_ChooseOption(scene = UI_Scene.Editor)]
        public string bootFile = "boot.ks";

        [KSPField(isPersistant = true, guiName = "kOS Disk Space", guiActive = true)]
        public int diskSpace = 1024;

        [KSPField(isPersistant = true, guiName = "kOS Base Disk Space", guiActive = false)]
        public int baseDiskSpace = 0;

        [KSPField(isPersistant = false, guiName = "kOS Base Module Cost", guiActive = false)]
        public float baseModuleCost = 0F;  // this is the base cost added to a part for including the kOSProcessor, default to 0.

        [KSPField(isPersistant = true, guiName = "kOS Base Module Mass", guiActive = false)]
        public float baseModuleMass = 0F;  // this is the base mass added to a part for including the kOSProcessor, default to 0.

        [KSPField(isPersistant = false, guiName = "kOS Disk Space", guiActive = false, guiActiveEditor = true), UI_ChooseOption(scene = UI_Scene.Editor)]
        public string diskSpaceUI = "1024";

        [KSPField(isPersistant = true, guiName = "CPU/Disk Upgrade Cost", guiActive = false, guiActiveEditor = true)]
        public float additionalCost = 0F;

        [KSPField(isPersistant = false, guiName = "CPU/Disk Upgrade Mass", guiActive = false, guiActiveEditor = true)]
        public float additionalMass = 0F;

        [KSPField(isPersistant = false, guiActive = false, guiActiveEditor = false)]
        public float diskSpaceCostFactor = 0.0244140625F; //implies approx 100funds for 4096bytes of diskSpace

        [KSPField(isPersistant = false, guiActive = false, guiActiveEditor = false)]
        public float diskSpaceMassFactor = 0.0000048829F;  //implies approx 0.020kg for 4096bytes of diskSpace

        [KSPField(isPersistant = true, guiActive = false)]
        public int MaxPartId = 100;

        // This represents how much EC to consume per executed instruction.
        // This would be the "variable" component of the processor's power.
        // Important: This value should be overriden in the part.cfg file
        // for the kOS processor.  The only reason it's being given a value
        // here is as a fallback for those cases where an old legacy part
        // might be loaded from before the part files had this value.
        [KSPField(isPersistant = false, guiActive = false)]
        public float ECPerInstruction = 0.000004F;

        // This represents how much EC to consume per Byte of the current volume, per second.
        // This would be the "continuous" compoenent of the processor's power (though it varies
        // when you change to another volume).
        // IMPORTANT: The value defaults to zero and must be overriden in the module
        // definition for any given part (within the part.cfg file).
        [KSPField(isPersistant = false, guiActive = false)]
        public float ECPerBytePerSecond = 0F;

        public kOSProcessor()
        {
            ProcessorMode = ProcessorModes.READY;
        }

        public GlobalPath BootFilePath {
            get {
                return bootDirectoryPath.Combine(bootFile);
            }
        }

        [KSPEvent(guiActive = true, guiName = "Open Terminal", category = "skip_delay;")]
        public void Activate()
        {
            SafeHouse.Logger.Log("Activate");
            OpenWindow();
        }

        [KSPField(isPersistant = true, guiName = "kOS Average Power", guiActive = true, guiActiveEditor = true, guiUnits = "EC/s", guiFormat = "0.000")]
        public float RequiredPower = 0;

        [KSPEvent(guiActive = true, guiName = "Toggle Power")]
        public void TogglePower()
        {
            SafeHouse.Logger.Log("Toggle Power");
            ProcessorModes newProcessorMode = (ProcessorMode != ProcessorModes.OFF) ? ProcessorModes.OFF : ProcessorModes.STARVED;
            SetMode(newProcessorMode);
        }

        [KSPAction("Open Terminal", actionGroup = KSPActionGroup.None)]
        public void Activate(KSPActionParam param)
        {
            SafeHouse.Logger.Log("Open Terminal from Dialog");
            Activate();
        }

        [KSPAction("Close Terminal", actionGroup = KSPActionGroup.None)]
        public void Deactivate(KSPActionParam param)
        {
            SafeHouse.Logger.Log("Close Terminal from ActionGroup");
            CloseWindow();
        }

        [KSPAction("Toggle Terminal", actionGroup = KSPActionGroup.None)]
        public void Toggle(KSPActionParam param)
        {
            SafeHouse.Logger.Log("Toggle Terminal from ActionGroup");
            ToggleWindow();
        }

        [KSPAction("Toggle Power", actionGroup = KSPActionGroup.None)]
        public void TogglePower(KSPActionParam param)
        {
            SafeHouse.Logger.Log("Toggle Power from ActionGroup");
            TogglePower();
        }
        public void OpenWindow()
        {
            shared.Window.Open();
        }

        public void CloseWindow()
        {
            shared.Window.Close();
        }

        public void ToggleWindow()
        {
            shared.Window.Toggle();
        }

        public bool WindowIsOpen()
        {
            return shared.Window.IsOpen;
        }

        public bool TelnetIsAttached()
        {
            return shared.Window.NumTelnets() > 0;
        }

        public IScreenBuffer GetScreen()
        {
            return shared.Screen;
        }

        // TODO - later refactor making this kOS.Safer so it can work on ITermWindow, which also means moving all of UserIO's classes too.
        public Screen.TermWindow GetWindow()
        {
            return shared.Window;
        }

        //returns basic information on kOSProcessor module in Editor
        public override string GetInfo()
        {
            int defaultAvgInstructions = 200;
            string format =
                "Default disk capacity: {0}\n\n" +
                "<color=#99ff00ff>Requires:</color>\n" +
                " - ElectricCharge: {1}\n" +
                "<color=#99ff00ff>Example:</color>\n" +
                " - {2:N3}EC/s if IPU={3} and no wait instructions.";
            // For the sake of GetInfo, prorate the EC usage based on the smallest physics frame currently selected
            // Because this is called before the part is set, we need to manually calculate it instead of letting Update handle it.
            double power = diskSpace * ECPerBytePerSecond + defaultAvgInstructions * ECPerInstruction / Time.fixedDeltaTime;
            string chargeText = (ECPerInstruction == 0) ?
                "None.  It's powered by pure magic ... apparently." : // for cheaters who use MM or editing part.cfg, to get rid of it.
                string.Format("1 per {0} instructions executed", (int)(1 / ECPerInstruction));
            return string.Format(format, diskSpace, chargeText, power, defaultAvgInstructions);
        }

        //implement IPartCostModifier component
        public float GetModuleCost(float defaultCost, ModifierStagingSituation sit)
        {
            // the 'sit' arg is irrelevant to us, but the interface requires it.

            return baseModuleCost + additionalCost;
        }
        //implement IPartMassModifier component
        public ModifierChangeWhen GetModuleCostChangeWhen()
        {
            return ModifierChangeWhen.FIXED;
        }

        private void UpdateCostAndMass()
        {
            float spaceDelta = diskSpace - baseDiskSpace;
            additionalCost = (float)System.Math.Round(spaceDelta * diskSpaceCostFactor, 0);
            additionalMass = spaceDelta * diskSpaceMassFactor;
        }

        //implement IPartMassModifier component
        public float GetModuleMass(float defaultMass, ModifierStagingSituation sit)
        {
            // the 'sit' arg is irrelevant to us, but the interface requires it.
            
            return baseModuleMass + additionalMass;
        }
        //implement IPartMassModifier component
        public ModifierChangeWhen GetModuleMassChangeWhen()
        {
            return ModifierChangeWhen.FIXED;
        }

        public override void OnStart(StartState state)
        {
            try
            {
                //if in Editor, populate boot script selector, diskSpace selector and etc.
                if (state == StartState.Editor)
                {
                    if (baseDiskSpace == 0)
                        baseDiskSpace = diskSpace;

                    InitUI();
                }


                UpdateCostAndMass();

                //Do not start from editor and at KSP first loading
                if (state == StartState.Editor || state == StartState.None)
                {
                    return;
                }

                SafeHouse.Logger.Log(string.Format("OnStart: {0} {1}", state, ProcessorMode));
                InitObjects();
            } catch (Exception e)
            {
                SafeHouse.Logger.LogException(e);
            }
        }

        private void InitUI()
        {
            //Populate selector for boot scripts
            BaseField field = Fields["bootFile"];
            var options = (UI_ChooseOption)field.uiControlEditor;

            var bootFiles = new List<string>();

            bootFiles.Add("None");
            bootFiles.AddRange(BootDirectoryFiles());

            //no need to show the control if there are no available boot files
            options.controlEnabled = bootFiles.Count > 1;
            field.guiActiveEditor = bootFiles.Count > 1;
            options.options = bootFiles.ToArray();

            //populate diskSpaceUI selector
            diskSpaceUI = diskSpace.ToString();
            field = Fields["diskSpaceUI"];
            options = (UI_ChooseOption)field.uiControlEditor;
            var sizeOptions = new string[3];
            sizeOptions[0] = baseDiskSpace.ToString();
            sizeOptions[1] = (baseDiskSpace * 2).ToString();
            sizeOptions[2] = (baseDiskSpace * 4).ToString();
            options.options = sizeOptions;
        }

        private IEnumerable<string> BootDirectoryFiles()
        {
            var result = new List<string>();

            var archive = new Archive(SafeHouse.ArchiveFolder);

            var bootDirectory = archive.Open(bootDirectoryPath) as VolumeDirectory;

            if (bootDirectory == null)
            {
                return result;
            }

            var files = bootDirectory.List();

            foreach (KeyValuePair<string, VolumeItem> pair in files)
            {
                if (pair.Value is VolumeFile && (pair.Value.Extension.Equals(Volume.KERBOSCRIPT_EXTENSION)
                    || pair.Value.Extension.Equals(Volume.KOS_MACHINELANGUAGE_EXTENSION)))
                {
                    result.Add(pair.Key);
                }
            }

            return result;
        }

        public void InitObjects()
        {
            shared = new SharedObjects();
            CreateFactory();

            shared.Vessel = vessel;
            shared.Processor = this;
            shared.KSPPart = part;
            shared.UpdateHandler = new UpdateHandler();
            shared.BindingMgr = new BindingManager(shared);
            shared.Interpreter = shared.Factory.CreateInterpreter(shared);
            shared.Screen = shared.Interpreter;
            shared.ScriptHandler = new KSScript();
            shared.Logger = new KSPLogger(shared);
            shared.VolumeMgr = shared.Factory.CreateVolumeManager(shared);
            shared.ConnectivityMgr = shared.Factory.CreateConnectivityManager();
            shared.ProcessorMgr = new ProcessorManager();
            shared.FunctionManager = new FunctionManager(shared);
            shared.TransferManager = new TransferManager(shared);
            shared.Cpu = new CPU(shared);
            shared.SoundMaker = Sound.SoundMaker.Instance;
            shared.AddonManager = new AddOns.AddonManager(shared);

            // Make the window that is going to correspond to this kOS part:
            var gObj = new GameObject("kOSTermWindow", typeof(Screen.TermWindow));
            DontDestroyOnLoad(gObj);
            shared.Window = (Screen.TermWindow)gObj.GetComponent(typeof(Screen.TermWindow));
            shared.Window.AttachTo(shared);

            // initialize archive
<<<<<<< HEAD
            var archive = shared.Factory.CreateArchive();

            shared.VolumeMgr.Add(archive);
=======
            Archive = shared.Factory.CreateArchive();
            shared.VolumeMgr.Add(Archive);
>>>>>>> 4f868eca

            Messages = new MessageQueue();

            // initialize harddisk
            if (HardDisk == null)
            {
                HardDisk = new Harddisk(Mathf.Min(diskSpace, PROCESSOR_HARD_CAP));

                if (!string.IsNullOrEmpty(Tag))
                {
                    HardDisk.Name = Tag;
                }

                // populate it with the boot file, but only if using a new disk and in PRELAUNCH situation:
                if (vessel.situation == Vessel.Situations.PRELAUNCH && bootFile != "None" && !SafeHouse.Config.StartOnArchive)
                {
<<<<<<< HEAD
                    var bootVolumeFile = archive.Open(BootFilePath) as VolumeFile;
=======
                    var bootVolumeFile = Archive.Open(bootFile);
>>>>>>> 4f868eca
                    if (bootVolumeFile != null)
                    {
                        GlobalPath harddiskPath = GlobalPath.FromVolumePath(
                            VolumePath.FromString(BootFilePath.Name),
                            shared.VolumeMgr.GetVolumeRawIdentifier(HardDisk));

                        if (HardDisk.SaveFile(harddiskPath, bootVolumeFile.ReadAll()) == null)
                        {
                            // Throwing an exception during InitObjects will break the initialization and won't show
                            // the error to the user.  So we just log the error instead.  At some point in the future
                            // it would be nice to queue up these init errors and display them to the user somewhere.
                            SafeHouse.Logger.LogError("Error copying boot file to local volume: not enough space.");
                        }
                    }
                }
            }

            shared.VolumeMgr.Add(HardDisk);

            // process setting
            if (!SafeHouse.Config.StartOnArchive)
            {
                shared.VolumeMgr.SwitchTo(HardDisk);
            }

            // initialize processor mode if different than READY
            if (ProcessorMode != ProcessorModes.READY)
            {
                ProcessorModeChanged();
            }

            InitProcessorTracking();
        }

        private void InitProcessorTracking()
        {
            // Track a list of all instances of me that exist:
            if (!allMyInstances.Contains(this))
            {
                allMyInstances.Add(this);
                allMyInstances.Sort(delegate(kOSProcessor a, kOSProcessor b)
                {
                    // sort "nulls" first:
                    if (a.part == null || a.part.vessel == null)
                        return -1;
                    if (b.part == null || b.part.vessel == null)
                        return 1;
                    // If on different vessels, sort by vessel name next:
                    int compare = string.Compare(a.part.vessel.vesselName, b.part.vessel.vesselName,
                        StringComparison.CurrentCultureIgnoreCase);
                    // If on same vessel, sort by part UID last:
                    if (compare != 0)
                        return compare;
                    return (a.part.uid() < b.part.uid()) ? -1 : (a.part.uid() > b.part.uid()) ? 1 : 0;
                });
            }
            GameEvents.onPartDestroyed.Add(OnDestroyingMyHardware);
        }

        private void OnDestroyingMyHardware(Part p)
        {
            // This is technically called any time ANY part is destroyed, so ignore it if it's not MY part:
            if (p != part)
                return;

            GetWindow().DetachAllTelnets();

            allMyInstances.RemoveAll(m => m == this);
        }

        /// <summary>
        /// Return a list of all existing runtime instances of this PartModule.
        /// The list is guaranteed to be ordered by the Vessel that it's on.
        /// (i.e. all the instances of no vessel are first ,then all the module instances
        /// on vessel A, then all the instances on vessel B, and so on)
        /// </summary>
        /// <returns></returns>
        public static List<kOSProcessor> AllInstances()
        {
            // Doing it this way to force return value to be a shallow-level copy,
            // rather than an exact reference to the internal private list.
            // So if the caller adds/removes from it, it won't mess with the
            // private list we're internally maintaining:
            return allMyInstances.GetRange(0, allMyInstances.Count);
        }

        private void CreateFactory()
        {
            SafeHouse.Logger.LogWarning("Starting Factory Building");
            bool isAvailable;
            try
            {
                isAvailable = RemoteTechHook.IsAvailable();
            }
            catch
            {
                isAvailable = false;
            }

            if (isAvailable)
            {
                SafeHouse.Logger.LogWarning("RemoteTech Factory Building");
                shared.Factory = new RemoteTechFactory();
            }
            else
            {
                SafeHouse.Logger.LogWarning("Standard Factory Building");
                shared.Factory = new StandardFactory();
            }
        }

        public void RegisterkOSExternalFunction(object[] parameters)
        {
            //SafeHouse.Logger.Log("*** External Function Registration Succeeded");
            //cpu.RegisterkOSExternalFunction(parameters);
        }

        public static int AssignNewId()
        {
            var config = PluginConfiguration.CreateForType<kOSProcessor>();
            config.load();
            var id = config.GetValue<int>("CpuIDMax") + 1;
            config.SetValue("CpuIDMax", id);
            config.save();

            return id;
        }

        public void Update()
        {
            if (HighLogic.LoadedScene == GameScenes.EDITOR)
            {
                if (diskSpace != Convert.ToInt32(diskSpaceUI))
                {
                    diskSpace = Convert.ToInt32(diskSpaceUI);
                    UpdateCostAndMass();
                    GameEvents.onEditorShipModified.Fire(EditorLogic.fetch.ship);
                }
                RequiredPower = this.diskSpace * ECPerBytePerSecond + SafeHouse.Config.InstructionsPerUpdate * ECPerInstruction / Time.fixedDeltaTime;
            }
            if (!IsAlive()) return;
            UpdateVessel();
            UpdateObservers();
        }

        public void FixedUpdate()
        {
            if (!IsAlive()) return;

            if (!vessel.HoldPhysics)
            {
                if (firstUpdate)
                {
                    SafeHouse.Logger.LogWarning("First Update()");
                    firstUpdate = false;
                    shared.Cpu.Boot();
                }
                UpdateVessel();
                UpdateFixedObservers();
                ProcessElectricity(part, TimeWarp.fixedDeltaTime);
            }
        }

        private void UpdateVessel()
        {
            if (shared != null && shared.Vessel != vessel)
            {
                shared.Vessel = vessel;
            }
        }

        private void UpdateObservers()
        {
            if (ProcessorMode == ProcessorModes.READY)
            {
                if (shared.UpdateHandler != null) shared.UpdateHandler.UpdateObservers(TimeWarp.deltaTime);
                UpdateParts();
            }
        }

        private void UpdateFixedObservers()
        {
            if (ProcessorMode == ProcessorModes.READY)
            {
                if (shared.UpdateHandler != null) shared.UpdateHandler.UpdateFixedObservers(TimeWarp.fixedDeltaTime);
            }
        }

        private bool IsAlive()
        {
            if (shared == null) return false;

            if (part.State == PartStates.DEAD)
            {
                ProcessorMode = ProcessorModes.OFF;
                return false;
            }
            return true;
        }

        public void UpdateParts()
        {
            // Trigger whenever the number of parts in the vessel changes (like when staging, docking or undocking).
            if (vessel.parts.Count == vesselPartCount) return;

            var missingHardDisks = false;
            var attachedVolumes = new List<Volume>();
            var processors = new List<kOSProcessor>();

            // Look for all the processors that exists in the vessel
            foreach (var partObj in vessel.parts)
            {
                kOSProcessor processorPart;
                if (!PartIsKosProc(partObj, out processorPart)) continue;

                processors.Add(processorPart);

                // A harddisk may be null because the kOS part haven't been initialized yet
                // Wait until the next update and everything should be fine
                if (processorPart.HardDisk != null)
                {
                    attachedVolumes.Add(processorPart.HardDisk);
                }
                else
                {
                    missingHardDisks = true;
                    break;
                }
            }

            if (missingHardDisks) return;

            shared.VolumeMgr.UpdateVolumes(attachedVolumes);
            shared.ProcessorMgr.UpdateProcessors(processors);
            vesselPartCount = vessel.parts.Count;
        }

        public bool PartIsKosProc(Part input, out kOSProcessor proc)
        {
            foreach (var processor in input.Modules.OfType<kOSProcessor>())
            {
                proc = processor;
                return true;
            }

            proc = null;
            return false;
        }

        public override void OnFixedUpdate()
        {
        }

        public override void OnInactive()
        {
            SafeHouse.Logger.Log("Processor Stop");
        }

        public override void OnLoad(ConfigNode node)
        {
            try
            {
                // KSP Seems to want to make an instance of my partModule during initial load
                if (vessel == null) return;

                if (node.HasValue("activated") && !bool.Parse(node.GetValue("activated")))
                {
                    ProcessorMode = ProcessorModes.OFF;
                }

                if (node.HasNode("harddisk"))
                {
                    var newDisk = node.GetNode("harddisk").ToHardDisk();
                    HardDisk = newDisk;
                }

                InitObjects();

                base.OnLoad(node);
            }
            catch (Exception ex) //Intentional Pokemon, if exceptions get out of here it can kill the craft
            {
                SafeHouse.Logger.Log("ONLOAD Exception: " + ex.TargetSite);
                SafeHouse.Logger.LogException(ex);
            }
        }

        public override void OnSave(ConfigNode node)
        {
            try
            {
                node.AddValue("activated", ProcessorMode != ProcessorModes.OFF);

                if (HardDisk != null)
                {
                    ConfigNode hdNode = HardDisk.ToConfigNode("harddisk");
                    node.AddNode(hdNode);
                }

                if (shared != null && shared.Cpu != null)
                {
                    SafeHouse.Config.SaveConfig();
                }

                base.OnSave(node);
            }
            catch (Exception ex) //Intentional Pokemon, if exceptions get out of here it can kill the craft
            {
                SafeHouse.Logger.Log("ONSAVE Exception: " + ex.TargetSite);
                SafeHouse.Logger.LogException(ex);
            }
        }

        // This is what KSP calls during the initial loading screen (the screen
        // with the progress bar and all of the "Turning correct end toward space"
        // funny messages.)  This is where kOS *should* be putting all the
        // static initializing that does not change per-part, or per-vessel
        // or per-CPU.  It might be true that some of what we're doing up above
        // in OnLoad and OnStart might really belong here.
        //
        // At some future point it would be a really good idea to look very carefully
        // at *everything* being done during those initialzations and see if any of
        // those steps really are meant to be static do-once steps that belong here
        // instead:
        public override void OnAwake()
        {
            Opcode.InitMachineCodeData();
            CompiledObject.InitTypeData();
        }

        private void ProcessElectricity(Part partObj, float time)
        {
            if (ProcessorMode == ProcessorModes.OFF) return;

            double volumePower = 0;
            if (shared.VolumeMgr.CheckCurrentVolumeRange(shared.Vessel))
            {
                // If the current volume is in range, check the capacity and calculate power
                var volume = shared.VolumeMgr.CurrentVolume;
                if (volume.Name == "Archive")
                {
                    volumePower = ARCHIVE_EFFECTIVE_BYTES * ECPerBytePerSecond;
                }
                else
                {
                    volumePower = volume.Capacity * ECPerBytePerSecond;
                }
            }
            else
            {
                // if the volume isn't in range, assume it doesn't consume any power
                volumePower = 0;
            }

            if (ProcessorMode == ProcessorModes.STARVED)
            {
                // If the processor is STARVED, check to see if there is enough EC to turn it back on.
                var request = averagePower.Mean;  // use the average power draw as a baseline of the power needed to restart.
                if (request > 0)
                {
                    var available = partObj.RequestResource("ElectricCharge", request);
                    if (available / request > 0.5)
                    {
                        SetMode(ProcessorModes.READY);
                    }
                    // Since we're just checking to see if there is enough power to restart, return
                    // the consumed EC.  The actual demand value will be drawn on the next update after
                    // the cpu boots.  This should give the ship a chance to collect a little more EC
                    // before the cpu actually boots.
                    partObj.RequestResource("ElectricCharge", -available);
                }
                else
                {
                    // If there is no historical power request, simply turn the processor back on.  This
                    // should not be possible, since it means that some how the processor got set to
                    // the STARVED mode, even though no power was requested.
                    SetMode(ProcessorModes.READY);
                }
                RequiredPower = (float)request; // Make sure RequiredPower matches the average.
            }
            else
            {
                // Because the processor is not STARVED, evaluate the power requirement based on actual operation.
                // For EC drain purposes, always pretend atleast 1 instruction happened, so idle drain isn't quite zero:
                int instructions = System.Math.Max(shared.Cpu.InstructionsThisUpdate, 1);
                var request = volumePower * time + instructions * ECPerInstruction;
                if (request > 0)
                {
                    // only check the available EC if the request is greater than 0EC.  If the request value
                    // is zero, then available will always be zero and it appears that mono/.net treat
                    // "0 / 0" as equaling "0", which prevents us from checking the ratio.  Since getting
                    // "0" available of "0" requested is a valid state, the processor mode is only evaluated
                    // if request is greater than zero.
                    var available = partObj.RequestResource("ElectricCharge", request);
                    if (available / request < 0.5)
                    {
                        // 0.5 is an arbitrary ratio for triggering the STARVED mode.  It allows for some
                        // fluctuation away from the exact requested EC, ando adds some fuzzy math to how
                        // we deal with the descreet physics frames.  Essentially if there was enough power
                        // to run for half of a physics frame, the processor stays on.
                        SetMode(ProcessorModes.STARVED);
                    }
                }
                // Set RequiredPower to the average requested power.  This should help "de-bounce" the value
                // so that it doesn't fluctuate wildly (between 0.2 and 0.000001 in a single frame for example)
                RequiredPower = (float)averagePower.Update(request) / TimeWarp.fixedDeltaTime;
            }
        }

        public void SetMode(ProcessorModes newProcessorMode)
        {
            if (newProcessorMode != ProcessorMode)
            {
                ProcessorMode = newProcessorMode;

                ProcessorModeChanged();
            }
        }

        private void ProcessorModeChanged()
        {
            switch (ProcessorMode)
            {
            case ProcessorModes.READY:
                shared.VolumeMgr.SwitchTo(SafeHouse.Config.StartOnArchive ? (Volume)Archive : HardDisk);
                if (shared.Cpu != null) shared.Cpu.Boot();
                if (shared.Interpreter != null) shared.Interpreter.SetInputLock(false);
                if (shared.Window != null) shared.Window.IsPowered = true;
                break;

            case ProcessorModes.OFF:
            case ProcessorModes.STARVED:
                if (shared.Interpreter != null) shared.Interpreter.SetInputLock(true);
                if (shared.Window != null) shared.Window.IsPowered = false;
                if (shared.BindingMgr != null) shared.BindingMgr.UnBindAll();
                break;
            }

        }

        public void ExecuteInterProcCommand(InterProcCommand command)
        {
            if (command != null)
            {
                command.Execute(shared);
            }
        }

        public void SetAutopilotMode(int mode)
        {
            UIStateToggleButton[] modeButtons = FindObjectOfType<VesselAutopilotUI>().modeButtons;
            modeButtons.ElementAt(mode).SetState(true);
        }

        public string BootFilename
        {
            get { return bootFile; }
            set { bootFile = value; }
        }

        public bool CheckCanBoot()
        {
            if (shared.VolumeMgr == null) { shared.Logger.Log("No volume mgr"); }
            else if (!shared.VolumeMgr.CheckCurrentVolumeRange(shared.Vessel)) { shared.Logger.Log(new Safe.Exceptions.KOSVolumeOutOfRangeException("Boot")); }
            else if (shared.VolumeMgr.CurrentVolume == null) { shared.Logger.Log("No current volume"); }
            else if (shared.ScriptHandler == null) { shared.Logger.Log("No script handler"); }
            else
            {
                return true;
            }
            return false;
        }

        public void Send(Structure content)
        {
            double sentAt = Planetarium.GetUniversalTime();
            Messages.Push(Message.Create(content, sentAt, sentAt, new VesselTarget(shared), Tag));
        }
    }
}<|MERGE_RESOLUTION|>--- conflicted
+++ resolved
@@ -373,14 +373,8 @@
             shared.Window.AttachTo(shared);
 
             // initialize archive
-<<<<<<< HEAD
-            var archive = shared.Factory.CreateArchive();
-
-            shared.VolumeMgr.Add(archive);
-=======
             Archive = shared.Factory.CreateArchive();
             shared.VolumeMgr.Add(Archive);
->>>>>>> 4f868eca
 
             Messages = new MessageQueue();
 
@@ -397,11 +391,7 @@
                 // populate it with the boot file, but only if using a new disk and in PRELAUNCH situation:
                 if (vessel.situation == Vessel.Situations.PRELAUNCH && bootFile != "None" && !SafeHouse.Config.StartOnArchive)
                 {
-<<<<<<< HEAD
-                    var bootVolumeFile = archive.Open(BootFilePath) as VolumeFile;
-=======
-                    var bootVolumeFile = Archive.Open(bootFile);
->>>>>>> 4f868eca
+                    var bootVolumeFile = Archive.Open(BootFilePath) as VolumeFile;
                     if (bootVolumeFile != null)
                     {
                         GlobalPath harddiskPath = GlobalPath.FromVolumePath(
