--- conflicted
+++ resolved
@@ -23,7 +23,6 @@
             AllVoiceValues = new Dictionary<int, VoiceValue>();
         }
 
-<<<<<<< HEAD
         public void AddWindow(KOSManagedWindow w)
         {
             ManagedWindows.Add(w);
@@ -34,10 +33,7 @@
             ManagedWindows.Remove(w);
         }
 
-        private void OnVesselDestroy(Vessel data)
-=======
         public void DestroyObjects()
->>>>>>> 16205e64
         {
             if (BindingMgr != null) { BindingMgr.Dispose(); }
             if (Window != null) { UnityEngine.Object.Destroy(Window); }
