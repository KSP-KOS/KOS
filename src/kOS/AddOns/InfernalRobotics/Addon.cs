<<<<<<< HEAD
﻿using kOS.Safe.Encapsulation;
using kOS.Safe.Encapsulation.Suffixes;
using kOS.Safe.Exceptions;

namespace kOS.AddOns.InfernalRobotics
{
    public class Addon : Suffixed.Addon
    {
        public Addon(SharedObjects shared) : base ("IR", shared)
        {
            InitializeSuffixes();
        }

        private void InitializeSuffixes()
        {
            AddSuffix("GROUPS", new Suffix<ListValue>(GetServoGroups, "List all ServoGroups"));
            AddSuffix("ALLSERVOS", new Suffix<ListValue>(GetAllServos, "List all Servos"));
        }

        private ListValue GetServoGroups()
        {
            var list = new ListValue();

            if (!IRWrapper.APIReady)
            {
                throw new KOSUnavailableAddonException("IR:GROUPS", "Infernal Robotics");
            }

            var controlGroups = IRWrapper.IRController.ServoGroups;

            if (controlGroups == null)
            {
                //Control Groups are somehow null, just return the empty list
                return list;
            }

            foreach (IRWrapper.IControlGroup cg in controlGroups)
            {
                if (cg.Vessel == null || cg.Vessel == shared.Vessel)
                    list.Add(new IRControlGroupWrapper(cg, shared));
            }


            return list;
        }

        private ListValue GetAllServos()
        {
            var list = new ListValue();

            if (!IRWrapper.APIReady)
            {
                throw new KOSUnavailableAddonException("IR:ALLSERVOS", "Infernal Robotics");
            }

            var controlGroups = IRWrapper.IRController.ServoGroups;

            if (controlGroups == null)
            {
                //Control Groups are somehow null, just return the empty list
                return list;
            }

            foreach (IRWrapper.IControlGroup cg in controlGroups)
            {
                if (cg.Servos == null || (cg.Vessel!=null && cg.Vessel != shared.Vessel))
                    continue;
                
                foreach (IRWrapper.IServo s in cg.Servos)
                {
                    list.Add (new IRServoWrapper (s, shared));
                }
            }


            return list;
        }

        public override bool Available()
        {
            return IRWrapper.APIReady;
        }

    }
}

=======
﻿using kOS.Safe.Encapsulation;
using kOS.Safe.Encapsulation.Suffixes;
using kOS.Safe.Exceptions;

namespace kOS.AddOns.InfernalRobotics
{
    public class Addon : Suffixed.Addon
    {
        public Addon(SharedObjects shared) : base ("IR", shared)
        {
            InitializeSuffixes();
        }

        private void InitializeSuffixes()
        {
            AddSuffix("GROUPS", new Suffix<ListValue>(GetServoGroups, "List all ServoGroups"));
            AddSuffix("ALLSERVOS", new Suffix<ListValue>(GetAllServos, "List all Servos"));
        }

        private ListValue GetServoGroups()
        {
            var list = new ListValue();

            if (!IRWrapper.APIReady)
            {
                throw new KOSUnavailableAddonException("IR:GROUPS", "Infernal Robotics");
            }

            var controlGroups = IRWrapper.IRController.ServoGroups;

            if (controlGroups == null)
            {
                //Control Groups are somehow null, just return the empty list
                return list;
            }

            foreach (IRWrapper.IControlGroup cg in controlGroups)
            {
                if (cg.Vessel == null || cg.Vessel == shared.Vessel)
                    list.Add(new IRControlGroupWrapper(cg, shared));
            }


            return list;
        }

        private ListValue GetAllServos()
        {
            var list = new ListValue();

            if (!IRWrapper.APIReady)
            {
                throw new KOSUnavailableAddonException("IR:ALLSERVOS", "Infernal Robotics");
            }

            var controlGroups = IRWrapper.IRController.ServoGroups;

            if (controlGroups == null)
            {
                //Control Groups are somehow null, just return the empty list
                return list;
            }

            foreach (IRWrapper.IControlGroup cg in controlGroups)
            {
                if (cg.Servos == null || (cg.Vessel!=null && cg.Vessel != shared.Vessel))
                    continue;
                
                foreach (IRWrapper.IServo s in cg.Servos)
                {
                    list.Add (new IRServoWrapper (s, shared));
                }
            }


            return list;
        }

        public override BooleanValue Available()
        {
            return IRWrapper.APIReady;
        }

    }
}
>>>>>>> 0e07db76
<|MERGE_RESOLUTION|>--- conflicted
+++ resolved
@@ -1,91 +1,3 @@
-<<<<<<< HEAD
-﻿using kOS.Safe.Encapsulation;
-using kOS.Safe.Encapsulation.Suffixes;
-using kOS.Safe.Exceptions;
-
-namespace kOS.AddOns.InfernalRobotics
-{
-    public class Addon : Suffixed.Addon
-    {
-        public Addon(SharedObjects shared) : base ("IR", shared)
-        {
-            InitializeSuffixes();
-        }
-
-        private void InitializeSuffixes()
-        {
-            AddSuffix("GROUPS", new Suffix<ListValue>(GetServoGroups, "List all ServoGroups"));
-            AddSuffix("ALLSERVOS", new Suffix<ListValue>(GetAllServos, "List all Servos"));
-        }
-
-        private ListValue GetServoGroups()
-        {
-            var list = new ListValue();
-
-            if (!IRWrapper.APIReady)
-            {
-                throw new KOSUnavailableAddonException("IR:GROUPS", "Infernal Robotics");
-            }
-
-            var controlGroups = IRWrapper.IRController.ServoGroups;
-
-            if (controlGroups == null)
-            {
-                //Control Groups are somehow null, just return the empty list
-                return list;
-            }
-
-            foreach (IRWrapper.IControlGroup cg in controlGroups)
-            {
-                if (cg.Vessel == null || cg.Vessel == shared.Vessel)
-                    list.Add(new IRControlGroupWrapper(cg, shared));
-            }
-
-
-            return list;
-        }
-
-        private ListValue GetAllServos()
-        {
-            var list = new ListValue();
-
-            if (!IRWrapper.APIReady)
-            {
-                throw new KOSUnavailableAddonException("IR:ALLSERVOS", "Infernal Robotics");
-            }
-
-            var controlGroups = IRWrapper.IRController.ServoGroups;
-
-            if (controlGroups == null)
-            {
-                //Control Groups are somehow null, just return the empty list
-                return list;
-            }
-
-            foreach (IRWrapper.IControlGroup cg in controlGroups)
-            {
-                if (cg.Servos == null || (cg.Vessel!=null && cg.Vessel != shared.Vessel))
-                    continue;
-                
-                foreach (IRWrapper.IServo s in cg.Servos)
-                {
-                    list.Add (new IRServoWrapper (s, shared));
-                }
-            }
-
-
-            return list;
-        }
-
-        public override bool Available()
-        {
-            return IRWrapper.APIReady;
-        }
-
-    }
-}
-
-=======
 ﻿using kOS.Safe.Encapsulation;
 using kOS.Safe.Encapsulation.Suffixes;
 using kOS.Safe.Exceptions;
@@ -171,4 +83,3 @@
 
     }
 }
->>>>>>> 0e07db76
