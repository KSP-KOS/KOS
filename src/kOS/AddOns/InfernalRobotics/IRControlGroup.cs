﻿using kOS.Safe.Encapsulation;
using kOS.Safe.Encapsulation.Suffixes;
using kOS.Suffixed;
using System.Collections.Generic;

namespace kOS.AddOns.InfernalRobotics
{
    public class IRControlGroupWrapper : Structure
    {
        private readonly IRWrapper.IControlGroup cg;
        private readonly SharedObjects shared;

        public IRControlGroupWrapper(IRWrapper.IControlGroup init, SharedObjects shared)
        {
            cg = init;
            this.shared = shared;
            InitializeSuffixes();
        }

        private void InitializeSuffixes()
        {
            AddSuffix("NAME", new SetSuffix<StringValue>(() => cg.Name, value => cg.Name = value));
            AddSuffix("SPEED", new SetSuffix<ScalarValue>(() => cg.Speed, value => cg.Speed = value));
            AddSuffix("EXPANDED", new SetSuffix<BooleanValue>(() => cg.Expanded, value => cg.Expanded = value));
            AddSuffix("FORWARDKEY", new SetSuffix<StringValue>(() => cg.ForwardKey, value => cg.ForwardKey = value));
            AddSuffix("REVERSEKEY", new SetSuffix<StringValue>(() => cg.ReverseKey, value => cg.ReverseKey = value));

            AddSuffix("SERVOS", new NoArgsSuffix<ListValue> (GetServos));

<<<<<<< HEAD
            AddSuffix("MOVERIGHT", new NoArgsSuffix(MoveRight));
            AddSuffix("MOVELEFT", new NoArgsSuffix(MoveLeft));
            AddSuffix("MOVECENTER", new NoArgsSuffix(MoveCenter));
            AddSuffix("MOVENEXTPRESET", new NoArgsSuffix(MoveNextPreset));
            AddSuffix("MOVEPREVPRESET", new NoArgsSuffix(MovePrevPreset));
            AddSuffix("STOP", new NoArgsSuffix(Stop));
=======
            AddSuffix("MOVERIGHT", new NoArgsVoidSuffix(MoveRight));
            AddSuffix("MOVELEFT", new NoArgsVoidSuffix(MoveLeft));
            AddSuffix("MOVECENTER", new NoArgsVoidSuffix(MoveCenter));
            AddSuffix("MOVENEXTPRESET", new NoArgsVoidSuffix(MoveNextPreset));
            AddSuffix("MOVEPREVPRESET", new NoArgsVoidSuffix(MovePrevPreset));
            AddSuffix("STOP", new NoArgsVoidSuffix(Stop));
>>>>>>> 0e07db76

            AddSuffix("VESSEL", new Suffix<VesselTarget>(GetVessel));
        }

        public ListValue GetServos()
        {
            var list = new List <IRServoWrapper> ();

            if(IRWrapper.APIReady)
            {
                foreach(IRWrapper.IServo s in cg.Servos)
                {
                    list.Add(new IRServoWrapper(s, shared));
                }
            }
            
            return ListValue.CreateList(list);
        }

        public VesselTarget GetVessel()
        {
            if (IRWrapper.APIReady) 
            {
<<<<<<< HEAD
                return cg.Vessel != null ? new VesselTarget (cg.Vessel, shared) : null;
            } 
            else
                return null;
=======
                //IF IR version is 0.21.4 or below IR API may return null, but it also means that IR API only returns groups for ActiveVessel
                //so returning the ActiveVessel should work
                return cg.Vessel != null ? new VesselTarget (cg.Vessel, shared) : new VesselTarget(FlightGlobals.ActiveVessel, shared);
            } 
            else
                return new VesselTarget(shared.Vessel, shared); //user should not be able to get here anyway, but to avoid null will return shared.Vessel
>>>>>>> 0e07db76
        }

        public void MoveRight()
        {
            cg.MoveRight();
        }

        public void MoveLeft()
        {
            cg.MoveLeft();
        }

        public void MoveCenter()
        {
            cg.MoveCenter();
        }

        public void MoveNextPreset()
        {
            cg.MoveNextPreset();
        }

        public void MovePrevPreset()
        {
            cg.MovePrevPreset();
        }

        public void Stop()
        {
            cg.Stop();
        }
    }
}<|MERGE_RESOLUTION|>--- conflicted
+++ resolved
@@ -27,21 +27,12 @@
 
             AddSuffix("SERVOS", new NoArgsSuffix<ListValue> (GetServos));
 
-<<<<<<< HEAD
-            AddSuffix("MOVERIGHT", new NoArgsSuffix(MoveRight));
-            AddSuffix("MOVELEFT", new NoArgsSuffix(MoveLeft));
-            AddSuffix("MOVECENTER", new NoArgsSuffix(MoveCenter));
-            AddSuffix("MOVENEXTPRESET", new NoArgsSuffix(MoveNextPreset));
-            AddSuffix("MOVEPREVPRESET", new NoArgsSuffix(MovePrevPreset));
-            AddSuffix("STOP", new NoArgsSuffix(Stop));
-=======
             AddSuffix("MOVERIGHT", new NoArgsVoidSuffix(MoveRight));
             AddSuffix("MOVELEFT", new NoArgsVoidSuffix(MoveLeft));
             AddSuffix("MOVECENTER", new NoArgsVoidSuffix(MoveCenter));
             AddSuffix("MOVENEXTPRESET", new NoArgsVoidSuffix(MoveNextPreset));
             AddSuffix("MOVEPREVPRESET", new NoArgsVoidSuffix(MovePrevPreset));
             AddSuffix("STOP", new NoArgsVoidSuffix(Stop));
->>>>>>> 0e07db76
 
             AddSuffix("VESSEL", new Suffix<VesselTarget>(GetVessel));
         }
@@ -65,19 +56,12 @@
         {
             if (IRWrapper.APIReady) 
             {
-<<<<<<< HEAD
-                return cg.Vessel != null ? new VesselTarget (cg.Vessel, shared) : null;
-            } 
-            else
-                return null;
-=======
                 //IF IR version is 0.21.4 or below IR API may return null, but it also means that IR API only returns groups for ActiveVessel
                 //so returning the ActiveVessel should work
                 return cg.Vessel != null ? new VesselTarget (cg.Vessel, shared) : new VesselTarget(FlightGlobals.ActiveVessel, shared);
             } 
             else
                 return new VesselTarget(shared.Vessel, shared); //user should not be able to get here anyway, but to avoid null will return shared.Vessel
->>>>>>> 0e07db76
         }
 
         public void MoveRight()
