﻿using UnityEngine;

namespace kOS.AddOns.InfernalRobotics
{
    [KSPAddon(KSPAddon.Startup.Flight, false)]
    public class IRHandler : MonoBehaviour
    {
<<<<<<< HEAD
=======
        private bool initPending = true;

>>>>>>> 0e07db76
        private void Awake()
        {
            GameEvents.onVesselChange.Add(OnVesselChange);
            GameEvents.onVesselWasModified.Add(OnVesselWasModified);
<<<<<<< HEAD
=======
            GameEvents.onVesselLoaded.Add(OnVesselLoaded);
>>>>>>> 0e07db76

        }
        public void Start()
        {
<<<<<<< HEAD
            IRWrapper.InitWrapper();
        }
        private void OnVesselChange(Vessel v)
        {
            //if the scene was loaded on non-IR Vessel and then IR vessel became focused we might need to re-init the API
            if (!IRWrapper.APIReady)
                IRWrapper.InitWrapper();
           
        }

        private void OnVesselWasModified(Vessel v)
        {
=======
            initPending = true;
        }

        public void FixedUpdate()
        {
            //due to dll order incositency had to move initialization into FixedUpdate
            if(initPending)
            {
                //if the scene was loaded on non-IR Vessel and then IR vessel became focused we might need to re-init the API
                if (!IRWrapper.APIReady)
                    IRWrapper.InitWrapper();

                UnityEngine.Debug.Log ("KOS-IR: FixedUpdate reinit: " + IRWrapper.APIReady);

                initPending = false;
            }
        }

        private void OnVesselChange(Vessel v)
        {
            //if the scene was loaded on non-IR Vessel and then IR vessel became focused we might need to re-init the API
            initPending = true;  
        }

        private void OnVesselLoaded(Vessel v)
        {
            initPending = true;
        }

        private void OnVesselWasModified(Vessel v)
        {
>>>>>>> 0e07db76
            //in case some IR capable vessel docked with this one, we might need to re-init the IR API
            if (v == FlightGlobals.ActiveVessel)
            {
                OnVesselChange(v);
            }
        }
<<<<<<< HEAD
=======

>>>>>>> 0e07db76
        public void OnDestroy()
        {
            GameEvents.onVesselChange.Remove(OnVesselChange);
            GameEvents.onVesselWasModified.Remove(OnVesselWasModified);
<<<<<<< HEAD
=======
            GameEvents.onVesselLoaded.Remove(OnVesselLoaded);
>>>>>>> 0e07db76
        }
    }
}<|MERGE_RESOLUTION|>--- conflicted
+++ resolved
@@ -5,37 +5,17 @@
     [KSPAddon(KSPAddon.Startup.Flight, false)]
     public class IRHandler : MonoBehaviour
     {
-<<<<<<< HEAD
-=======
         private bool initPending = true;
 
->>>>>>> 0e07db76
         private void Awake()
         {
             GameEvents.onVesselChange.Add(OnVesselChange);
             GameEvents.onVesselWasModified.Add(OnVesselWasModified);
-<<<<<<< HEAD
-=======
             GameEvents.onVesselLoaded.Add(OnVesselLoaded);
->>>>>>> 0e07db76
 
         }
         public void Start()
         {
-<<<<<<< HEAD
-            IRWrapper.InitWrapper();
-        }
-        private void OnVesselChange(Vessel v)
-        {
-            //if the scene was loaded on non-IR Vessel and then IR vessel became focused we might need to re-init the API
-            if (!IRWrapper.APIReady)
-                IRWrapper.InitWrapper();
-           
-        }
-
-        private void OnVesselWasModified(Vessel v)
-        {
-=======
             initPending = true;
         }
 
@@ -67,25 +47,18 @@
 
         private void OnVesselWasModified(Vessel v)
         {
->>>>>>> 0e07db76
             //in case some IR capable vessel docked with this one, we might need to re-init the IR API
             if (v == FlightGlobals.ActiveVessel)
             {
                 OnVesselChange(v);
             }
         }
-<<<<<<< HEAD
-=======
 
->>>>>>> 0e07db76
         public void OnDestroy()
         {
             GameEvents.onVesselChange.Remove(OnVesselChange);
             GameEvents.onVesselWasModified.Remove(OnVesselWasModified);
-<<<<<<< HEAD
-=======
             GameEvents.onVesselLoaded.Remove(OnVesselLoaded);
->>>>>>> 0e07db76
         }
     }
 }