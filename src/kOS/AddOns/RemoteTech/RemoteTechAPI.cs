﻿using System;
using System.Collections.Generic;

namespace kOS.AddOns.RemoteTech
{
    internal class RemoteTechAPI : IRemoteTechAPIv1
    {
        public Func<Guid, bool> HasLocalControl { get; internal set; }
        public Func<Guid, bool> HasFlightComputer { get; internal set; }
        public Action<Guid, Action<FlightCtrlState>> AddSanctionedPilot { get; internal set; }
        public Action<Guid, Action<FlightCtrlState>> RemoveSanctionedPilot { get; internal set; }
        public Func<Guid, bool> HasAnyConnection { get; internal set; }
        public Func<Guid, bool> HasConnectionToKSC { get; internal set; }
        public Func<Guid, double> GetShortestSignalDelay { get; internal set; }
        public Func<Guid, double> GetSignalDelayToKSC { get; internal set; }
        public Func<Guid, Guid, double> GetSignalDelayToSatellite { get; internal set; }
<<<<<<< HEAD
        public Action<BaseEvent> InvokeOriginalEvent { get; internal set; }
    }
=======
        public Func<IEnumerable<String>> GetGroundStations { get; internal set; }
        public Func<String, Guid> GetGroundStationGuid { get; internal set; }
        public Func<CelestialBody, Guid> GetCelestialBodyGuid { get; internal set; }
        public Func<Part, Guid> GetAntennaTarget { get; internal set; }
        public Action<Part, Guid> SetAntennaTarget { get; internal set; }
        public Func<Guid> GetNoTargetGuid { get; internal set; }
        public Func<Guid> GetActiveVesselGuid { get; internal set; }
   }
>>>>>>> 2362d551
}<|MERGE_RESOLUTION|>--- conflicted
+++ resolved
@@ -14,10 +14,7 @@
         public Func<Guid, double> GetShortestSignalDelay { get; internal set; }
         public Func<Guid, double> GetSignalDelayToKSC { get; internal set; }
         public Func<Guid, Guid, double> GetSignalDelayToSatellite { get; internal set; }
-<<<<<<< HEAD
         public Action<BaseEvent> InvokeOriginalEvent { get; internal set; }
-    }
-=======
         public Func<IEnumerable<String>> GetGroundStations { get; internal set; }
         public Func<String, Guid> GetGroundStationGuid { get; internal set; }
         public Func<CelestialBody, Guid> GetCelestialBodyGuid { get; internal set; }
@@ -26,5 +23,4 @@
         public Func<Guid> GetNoTargetGuid { get; internal set; }
         public Func<Guid> GetActiveVesselGuid { get; internal set; }
    }
->>>>>>> 2362d551
 }