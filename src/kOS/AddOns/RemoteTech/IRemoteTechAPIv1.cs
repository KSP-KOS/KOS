--- conflicted
+++ resolved
@@ -14,10 +14,7 @@
         Func<Guid, double> GetShortestSignalDelay { get; }
         Func<Guid, double> GetSignalDelayToKSC { get; }
         Func<Guid, Guid, double> GetSignalDelayToSatellite { get; }
-<<<<<<< HEAD
         Action<BaseEvent> InvokeOriginalEvent { get; }
-    }
-=======
         Func<IEnumerable<String>> GetGroundStations { get; }
         Func<String, Guid> GetGroundStationGuid { get; }
         Func<CelestialBody, Guid> GetCelestialBodyGuid { get; }
@@ -26,5 +23,4 @@
         Func<Guid> GetNoTargetGuid { get; }
         Func<Guid> GetActiveVesselGuid { get; }
    }
->>>>>>> 2362d551
 }