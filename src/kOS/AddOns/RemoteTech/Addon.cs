﻿using kOS.Safe.Encapsulation.Suffixes;
using kOS.Suffixed;
<<<<<<< HEAD
using kOS.Safe.Encapsulation;
=======
using kOS.Suffixed.Part;
>>>>>>> 2ec4dd1f

namespace kOS.AddOns.RemoteTech
{
    public class Addon : Suffixed.Addon
    {
        public Addon(SharedObjects shared) : base ("RT", shared)
        {
            InitializeSuffixes();
        }

        private void InitializeSuffixes()
        {
            AddSuffix("DELAY", new OneArgsSuffix<double, VesselTarget>(RTGetDelay, "Get current Shortest Signal Delay for Vessel"));

            AddSuffix("KSCDELAY", new OneArgsSuffix<double, VesselTarget>(RTGetKSCDelay, "Get current KSC Signal Delay"));

            AddSuffix("HASCONNECTION", new OneArgsSuffix<bool, VesselTarget>(RTHasConnection, "True if ship has any connection"));

            AddSuffix("HASKSCCONNECTION", new OneArgsSuffix<bool, VesselTarget>(RTHasKSCConnection, "True if ship has connection to KSC"));

            AddSuffix("ANTENNAHASCONNECTION", new OneArgsSuffix<bool, PartValue>(RTAntennaHasConnection, "True if antenna has any connection"));

            AddSuffix("HASLOCALCONTROL", new OneArgsSuffix<bool, VesselTarget>(RTHasLocalControl, "True if ship has locacl control (i.e. a pilot in a command module)"));

            AddSuffix("GROUNDSTATIONS", new NoArgsSuffix<ListValue<string>>(RTGetGroundStations, "Get names of all ground stations"));

        }

        private static double RTGetDelay(VesselTarget tgtVessel)
        {
            double waitTotal = 0;

            if (RemoteTechHook.IsAvailable(tgtVessel.Vessel.id) && tgtVessel.Vessel.GetVesselCrew().Count == 0)
            {
                waitTotal = RemoteTechHook.Instance.GetShortestSignalDelay(tgtVessel.Vessel.id);
            }

            return waitTotal;
        }

        private static double RTGetKSCDelay(VesselTarget tgtVessel)
        {
            double waitTotal = 0;

            if (RemoteTechHook.IsAvailable(tgtVessel.Vessel.id) && tgtVessel.Vessel.GetVesselCrew().Count == 0)
            {
                waitTotal = RemoteTechHook.Instance.GetSignalDelayToKSC(tgtVessel.Vessel.id);
            }

            return waitTotal;
        }

        private static bool RTHasConnection(VesselTarget tgtVessel)
        {
            bool result = false;

            if (RemoteTechHook.IsAvailable(tgtVessel.Vessel.id))
            {
                result = RemoteTechHook.Instance.HasAnyConnection(tgtVessel.Vessel.id);
            }

            return result;
        }

        private static bool RTHasLocalControl(VesselTarget tgtVessel)
        {
            bool result = false;

            if (RemoteTechHook.IsAvailable(tgtVessel.Vessel.id))
            {
                result = RemoteTechHook.Instance.HasLocalControl(tgtVessel.Vessel.id);
            }

            return result;
        }

        private static bool RTHasKSCConnection(VesselTarget tgtVessel)
        {
            bool result = false;

            if (RemoteTechHook.IsAvailable(tgtVessel.Vessel.id))
            {
                result = RemoteTechHook.Instance.HasConnectionToKSC(tgtVessel.Vessel.id);
            }

            return result;
        }

<<<<<<< HEAD
        private static ListValue<string> RTGetGroundStations() {
            var groundStations = RemoteTechHook.Instance.GetGroundStations();

            return new ListValue<string>(groundStations);
=======
        private static bool RTAntennaHasConnection(PartValue part)
        {
            bool result = false;

            if (RemoteTechHook.IsAvailable(part.Part.vessel.id))
            {
                result = RemoteTechHook.Instance.AntennaHasConnection(part.Part);
            }

            return result;
>>>>>>> 2ec4dd1f
        }

        public override bool Available()
        {
            return RemoteTechHook.IsAvailable();
        }

    }
}<|MERGE_RESOLUTION|>--- conflicted
+++ resolved
@@ -1,121 +1,116 @@
-﻿using kOS.Safe.Encapsulation.Suffixes;
-using kOS.Suffixed;
-<<<<<<< HEAD
-using kOS.Safe.Encapsulation;
-=======
-using kOS.Suffixed.Part;
->>>>>>> 2ec4dd1f
-
-namespace kOS.AddOns.RemoteTech
-{
-    public class Addon : Suffixed.Addon
-    {
-        public Addon(SharedObjects shared) : base ("RT", shared)
-        {
-            InitializeSuffixes();
-        }
-
-        private void InitializeSuffixes()
-        {
-            AddSuffix("DELAY", new OneArgsSuffix<double, VesselTarget>(RTGetDelay, "Get current Shortest Signal Delay for Vessel"));
-
-            AddSuffix("KSCDELAY", new OneArgsSuffix<double, VesselTarget>(RTGetKSCDelay, "Get current KSC Signal Delay"));
-
-            AddSuffix("HASCONNECTION", new OneArgsSuffix<bool, VesselTarget>(RTHasConnection, "True if ship has any connection"));
-
-            AddSuffix("HASKSCCONNECTION", new OneArgsSuffix<bool, VesselTarget>(RTHasKSCConnection, "True if ship has connection to KSC"));
-
-            AddSuffix("ANTENNAHASCONNECTION", new OneArgsSuffix<bool, PartValue>(RTAntennaHasConnection, "True if antenna has any connection"));
-
-            AddSuffix("HASLOCALCONTROL", new OneArgsSuffix<bool, VesselTarget>(RTHasLocalControl, "True if ship has locacl control (i.e. a pilot in a command module)"));
-
-            AddSuffix("GROUNDSTATIONS", new NoArgsSuffix<ListValue<string>>(RTGetGroundStations, "Get names of all ground stations"));
-
-        }
-
-        private static double RTGetDelay(VesselTarget tgtVessel)
-        {
-            double waitTotal = 0;
-
-            if (RemoteTechHook.IsAvailable(tgtVessel.Vessel.id) && tgtVessel.Vessel.GetVesselCrew().Count == 0)
-            {
-                waitTotal = RemoteTechHook.Instance.GetShortestSignalDelay(tgtVessel.Vessel.id);
-            }
-
-            return waitTotal;
-        }
-
-        private static double RTGetKSCDelay(VesselTarget tgtVessel)
-        {
-            double waitTotal = 0;
-
-            if (RemoteTechHook.IsAvailable(tgtVessel.Vessel.id) && tgtVessel.Vessel.GetVesselCrew().Count == 0)
-            {
-                waitTotal = RemoteTechHook.Instance.GetSignalDelayToKSC(tgtVessel.Vessel.id);
-            }
-
-            return waitTotal;
-        }
-
-        private static bool RTHasConnection(VesselTarget tgtVessel)
-        {
-            bool result = false;
-
-            if (RemoteTechHook.IsAvailable(tgtVessel.Vessel.id))
-            {
-                result = RemoteTechHook.Instance.HasAnyConnection(tgtVessel.Vessel.id);
-            }
-
-            return result;
-        }
-
-        private static bool RTHasLocalControl(VesselTarget tgtVessel)
-        {
-            bool result = false;
-
-            if (RemoteTechHook.IsAvailable(tgtVessel.Vessel.id))
-            {
-                result = RemoteTechHook.Instance.HasLocalControl(tgtVessel.Vessel.id);
-            }
-
-            return result;
-        }
-
-        private static bool RTHasKSCConnection(VesselTarget tgtVessel)
-        {
-            bool result = false;
-
-            if (RemoteTechHook.IsAvailable(tgtVessel.Vessel.id))
-            {
-                result = RemoteTechHook.Instance.HasConnectionToKSC(tgtVessel.Vessel.id);
-            }
-
-            return result;
-        }
-
-<<<<<<< HEAD
-        private static ListValue<string> RTGetGroundStations() {
-            var groundStations = RemoteTechHook.Instance.GetGroundStations();
-
-            return new ListValue<string>(groundStations);
-=======
-        private static bool RTAntennaHasConnection(PartValue part)
-        {
-            bool result = false;
-
-            if (RemoteTechHook.IsAvailable(part.Part.vessel.id))
-            {
-                result = RemoteTechHook.Instance.AntennaHasConnection(part.Part);
-            }
-
-            return result;
->>>>>>> 2ec4dd1f
-        }
-
-        public override bool Available()
-        {
-            return RemoteTechHook.IsAvailable();
-        }
-
-    }
+﻿using kOS.Safe.Encapsulation.Suffixes;
+using kOS.Suffixed;
+using kOS.Safe.Encapsulation;
+using kOS.Suffixed.Part;
+
+namespace kOS.AddOns.RemoteTech
+{
+    public class Addon : Suffixed.Addon
+    {
+        public Addon(SharedObjects shared) : base ("RT", shared)
+        {
+            InitializeSuffixes();
+        }
+
+        private void InitializeSuffixes()
+        {
+            AddSuffix("DELAY", new OneArgsSuffix<double, VesselTarget>(RTGetDelay, "Get current Shortest Signal Delay for Vessel"));
+
+            AddSuffix("KSCDELAY", new OneArgsSuffix<double, VesselTarget>(RTGetKSCDelay, "Get current KSC Signal Delay"));
+
+            AddSuffix("HASCONNECTION", new OneArgsSuffix<bool, VesselTarget>(RTHasConnection, "True if ship has any connection"));
+
+            AddSuffix("HASKSCCONNECTION", new OneArgsSuffix<bool, VesselTarget>(RTHasKSCConnection, "True if ship has connection to KSC"));
+
+            AddSuffix("ANTENNAHASCONNECTION", new OneArgsSuffix<bool, PartValue>(RTAntennaHasConnection, "True if antenna has any connection"));
+
+            AddSuffix("HASLOCALCONTROL", new OneArgsSuffix<bool, VesselTarget>(RTHasLocalControl, "True if ship has locacl control (i.e. a pilot in a command module)"));
+
+            AddSuffix("GROUNDSTATIONS", new NoArgsSuffix<ListValue<string>>(RTGetGroundStations, "Get names of all ground stations"));
+
+        }
+
+        private static double RTGetDelay(VesselTarget tgtVessel)
+        {
+            double waitTotal = 0;
+
+            if (RemoteTechHook.IsAvailable(tgtVessel.Vessel.id) && tgtVessel.Vessel.GetVesselCrew().Count == 0)
+            {
+                waitTotal = RemoteTechHook.Instance.GetShortestSignalDelay(tgtVessel.Vessel.id);
+            }
+
+            return waitTotal;
+        }
+
+        private static double RTGetKSCDelay(VesselTarget tgtVessel)
+        {
+            double waitTotal = 0;
+
+            if (RemoteTechHook.IsAvailable(tgtVessel.Vessel.id) && tgtVessel.Vessel.GetVesselCrew().Count == 0)
+            {
+                waitTotal = RemoteTechHook.Instance.GetSignalDelayToKSC(tgtVessel.Vessel.id);
+            }
+
+            return waitTotal;
+        }
+
+        private static bool RTHasConnection(VesselTarget tgtVessel)
+        {
+            bool result = false;
+
+            if (RemoteTechHook.IsAvailable(tgtVessel.Vessel.id))
+            {
+                result = RemoteTechHook.Instance.HasAnyConnection(tgtVessel.Vessel.id);
+            }
+
+            return result;
+        }
+
+        private static bool RTHasLocalControl(VesselTarget tgtVessel)
+        {
+            bool result = false;
+
+            if (RemoteTechHook.IsAvailable(tgtVessel.Vessel.id))
+            {
+                result = RemoteTechHook.Instance.HasLocalControl(tgtVessel.Vessel.id);
+            }
+
+            return result;
+        }
+
+        private static bool RTHasKSCConnection(VesselTarget tgtVessel)
+        {
+            bool result = false;
+
+            if (RemoteTechHook.IsAvailable(tgtVessel.Vessel.id))
+            {
+                result = RemoteTechHook.Instance.HasConnectionToKSC(tgtVessel.Vessel.id);
+            }
+
+            return result;
+        }
+
+        private static ListValue<string> RTGetGroundStations() {
+            var groundStations = RemoteTechHook.Instance.GetGroundStations();
+
+            return new ListValue<string>(groundStations);
+        }
+        private static bool RTAntennaHasConnection(PartValue part)
+        {
+            bool result = false;
+
+            if (RemoteTechHook.IsAvailable(part.Part.vessel.id))
+            {
+                result = RemoteTechHook.Instance.AntennaHasConnection(part.Part);
+            }
+
+            return result;
+        }
+
+        public override bool Available()
+        {
+            return RemoteTechHook.IsAvailable();
+        }
+
+    }
 }