--- conflicted
+++ resolved
@@ -26,14 +26,8 @@
 * You may add additional kOS Structures, and then expose them using suffixes
   on your central Addon class.
 * All new structures, including your Addon, must be decorated with a
-<<<<<<< HEAD
-  `[KOSNomenclature("kOS Name here")]` attribute, identifying it's "kOS Name"
-  (the string value returned by the `typename` suffix in kOS, and used by the
-  `istype` suffix in kOS).
-=======
   `[KOSNomenclature(kosname)]` attribute, where `kosname` is the unique friendly
   name returned by the `typename` suffix.
->>>>>>> c611b044
 
 #Discouraged Options
 While it is possible for you to provide your own bindings and functions, this is
