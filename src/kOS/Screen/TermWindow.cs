using System;
using System.Linq;
using System.Collections.Generic;
using kOS.Safe.Persistence;
using UnityEngine;
using kOS.Safe.Screen;
using kOS.Module;
using kOS.UserIO;
using kOS.Safe.UserIO;
using KSP.UI.Dialogs;
using kOS.Safe.Utilities;

namespace kOS.Screen
{
    // Blockotronix 550 Computor Monitor
    public class TermWindow : KOSManagedWindow , ITermWindow
    {
        private const string CONTROL_LOCKOUT = "kOSTerminal";

        private static string root;
        private static readonly Color color = new Color(1, 1, 1, 1); // opaque window color when focused
        private static readonly Color colorAlpha = new Color(1f, 1f, 1f, 0.8f); // slightly less opaque window color when not focused.
        private static readonly Color bgColor = new Color(0.0f, 0.0f, 0.0f, 1.0f); // black background of terminal
        private static readonly Color textColor = new Color(0.4f, 1.0f, 0.2f, 1.0f); // font color on terminal
        private static readonly Color textColorOff = new Color(0.8f, 0.8f, 0.8f, 0.7f); // font color when power starved.
        private static readonly Color textColorOffAlpha = new Color(0.8f, 0.8f, 0.8f, 0.8f); // font color when power starved and not focused.
        private Rect closeButtonRect;
        private Rect resizeButtonCoords;
        private GUIStyle tinyToggleStyle;
        private Vector2 resizeOldSize;
        private bool resizeMouseDown;
        private int formerCharPixelHeight;
        private int formerCharPixelWidth;
        
        private bool consumeEvent;
        private bool fontGotResized;
        private bool keyClickEnabled;
        
        private bool collapseFastBeepsToOneBeep = false; // This is a setting we might want to fiddle with depending on opinion.

        private KeyBinding rememberThrottleCutoffKey;
        private KeyBinding rememberThrottleFullKey;

        private bool allTexturesFound = true;
        private CameraManager cameraManager;
        private float cursorBlinkTime;

        private Font font;
        private int fontSize;
        private string[] tryFontNames = {
            "User pick Goes Here", // overwrite this first one with the user selection - the rest are a fallback just in case
            "Courier New Bold",
            "Courier Bold",
            "Courier New",
            "Courier",
            "Monaco",
            "Consolas",
            "Liberation Mono",
            "Arial" // very bad, proportional, but guaranteed to exist in Unity no matter what.
        };
        private GUISkin terminalLetterSkin;
            
        private bool isLocked;
        /// <summary>How long blinks should last for, for various blinking needs</summary>
        private readonly TimeSpan blinkDuration = TimeSpan.FromMilliseconds(150);
        /// <summary>How long to pad between consecutive blinks to ensure they are visibly detectable as distinct blinks.</summary>
        private readonly TimeSpan blinkCoolDownDuration = TimeSpan.FromMilliseconds(50);
        /// <summary>At what milliseconds-from-epoch timestamp will the current blink be over.</summary>
        private DateTime blinkEndTime;
        /// <summary>text color that changes depending on if the computer is on</summary>
        private Color currentTextColor;

        /// <summary>Telnet repaints happen less often than Update()s.  Not every Update() has a telnet repaint happening.
        /// This tells you whether there was one this update.</summary>
        private bool telnetsGotRepainted;

        private Texture2D terminalImage;
        private Texture2D terminalFrameImage;
        private Texture2D terminalFrameActiveImage;
        private Texture2D resizeButtonImage;
        private Texture2D networkZigZagImage;
        private Texture2D brightnessButtonImage;
        private Texture2D fontHeightButtonImage;
        private WWW beepURL;
        private AudioSource beepSource;
        private int guiTerminalBeepsPending;
        
        private SharedObjects shared;
        private KOSTextEditPopup popupEditor;

        // data stored per telnet client attached:
        private readonly List<TelnetSingletonServer> telnets; // support exists for more than one telnet client to be attached to the same terminal, thus this is a list.
        private readonly Dictionary<TelnetSingletonServer, IScreenSnapShot> prevTelnetScreens;
        
        private ExpectNextChar inputExpected = ExpectNextChar.NORMAL;
        private int pendingWidth; // width to come from a resize combo.
        
        public string TitleText {get; private set;}

        private IScreenSnapShot mostRecentScreen;
        
        private DateTime lastBufferGet = DateTime.Now;
        private DateTime lastTelnetIncrementalRepaint = DateTime.Now;
        private GUISkin customSkin;
        
        private bool uiGloballyHidden = false;

        private Sound.SoundMaker soundMaker;        

        public TermWindow()
        {
            IsPowered = true;
            WindowRect = new Rect(50, 60, 0, 0); // will get resized later in AttachTo().
            telnets = new List<TelnetSingletonServer>();
            prevTelnetScreens = new Dictionary<TelnetSingletonServer, IScreenSnapShot>();
        }

        public bool ShowCursor { get; set; }

        public void Awake()
        {
            // set dummy rectangles
            closeButtonRect = new Rect(0, 0, 0, 0); // will be resized later.
            resizeButtonCoords = new Rect(0, 0, 0, 0); // will be resized later.

            // Load dummy textures
            terminalImage = new Texture2D(0, 0, TextureFormat.DXT1, false);
            terminalFrameImage = new Texture2D(0, 0, TextureFormat.DXT1, false);
            terminalFrameActiveImage = new Texture2D(0, 0, TextureFormat.DXT1, false);
            resizeButtonImage = new Texture2D(0, 0, TextureFormat.DXT1, false);
            networkZigZagImage = new Texture2D(0, 0, TextureFormat.DXT1, false);
            brightnessButtonImage = new Texture2D(0, 0, TextureFormat.DXT1, false);
            fontHeightButtonImage = new Texture2D(0, 0, TextureFormat.DXT1, false);

            root = KSPUtil.ApplicationRootPath.Replace("\\", "/");
            LoadTexture("GameData/kOS/GFX/monitor_minimal.png", ref terminalImage);
            LoadTexture("GameData/kOS/GFX/monitor_minimal_frame.png", ref terminalFrameImage);
            LoadTexture("GameData/kOS/GFX/monitor_minimal_frame_active.png", ref terminalFrameActiveImage);
            LoadTexture("GameData/kOS/GFX/resize-button.png", ref resizeButtonImage);
            LoadTexture("GameData/kOS/GFX/network-zigzag.png", ref networkZigZagImage);
            LoadTexture("GameData/kOS/GFX/brightness-button.png", ref brightnessButtonImage);
            LoadTexture("GameData/kOS/GFX/font-height-button.png", ref fontHeightButtonImage);

            LoadAudio();
            
            tinyToggleStyle = new GUIStyle(HighLogic.Skin.toggle)
            {
                fontSize = 10
            };

            popupEditor = gameObject.AddComponent<KOSTextEditPopup>();
            popupEditor.SetUniqueId(UniqueId + 5);
            
            customSkin = BuildPanelSkin();
            terminalLetterSkin = BuildPanelSkin();

            GameEvents.onHideUI.Add (OnHideUI);
            GameEvents.onShowUI.Add (OnShowUI);

            soundMaker = gameObject.AddComponent<Sound.SoundMaker>();
        }

        public void OnDestroy()
        {
            Unlock();
            GameEvents.onHideUI.Remove(OnHideUI);
            GameEvents.onShowUI.Remove(OnShowUI);
        }
        
        public kOS.Safe.Sound.ISoundMaker GetSoundMaker()
        {
            return soundMaker;
        }
        
        private void LoadAudio()
        {
            beepURL = new WWW("file://"+ root + "GameData/kOS/GFX/terminal-beep.wav");
            AudioClip beepClip = beepURL.audioClip;
            beepSource = gameObject.AddComponent<AudioSource>();
            beepSource.clip = beepClip;
        }

        public void LoadTexture(string relativePath, ref Texture2D targetTexture)
        {
            var imageLoader = new WWW("file://" + root + relativePath);
            imageLoader.LoadImageIntoTexture(targetTexture);

            if (imageLoader.isDone && imageLoader.size == 0)
            {
                SafeHouse.Logger.LogError(string.Format("[TermWindow] Loading texture from \"{0}\" failed", relativePath));
                allTexturesFound = false;
            }
        }
        
        public void OpenPopupEditor(Volume v, GlobalPath path)
        {
            popupEditor.AttachTo(this, v, path);
            popupEditor.Open();
        }
        
        void OnHideUI()
        {
            uiGloballyHidden = true;
        }
        
        void OnShowUI()
        {
            uiGloballyHidden = false;            
        }
        
        public override void GetFocus()
        {
            Lock();
        }
        
        public override void LoseFocus()
        {
            Unlock();
        }

        public override void Open()
        {
            base.Open();
            BringToFront();
            guiTerminalBeepsPending = 0; // Closing and opening the window will wipe pending beeps from the beep queue.

            GetFontIfChanged();
        }

        private void GetFontIfChanged()
        {
            int newSize = shared.Screen.CharacterPixelHeight;
            string newName =  SafeHouse.Config.TerminalFontName;
            if (fontSize != newSize || !(tryFontNames[0].Equals(newName)))
            {
                fontSize = newSize;
                tryFontNames[0] = newName;
                font = AssetManager.Instance.GetSystemFontByNameAndSize(tryFontNames, fontSize, false);

                terminalLetterSkin.label.font = font;
                terminalLetterSkin.label.fontSize = fontSize;
<<<<<<< HEAD

                // TODO - There will probably be other measurements that have to get recalculated
                // here too.
=======
>>>>>>> f17ae35d
            }
        }

        public override void Close()
        {
            // Diable GUI and release all locks
            base.Close();
        }

        public void Toggle()
        {
            if (IsOpen) Close();
            else Open();
        }

        private void Lock()
        {
            if (isLocked) return;

            isLocked = true;
            ShowCursor = true;
            BringToFront();

            cameraManager = CameraManager.Instance;
            cameraManager.enabled = false;

            // Exclude the TARGETING ControlType so that we can set the target vessel with the terminal open.
            InputLockManager.SetControlLock(ControlTypes.All & ~ControlTypes.TARGETING, CONTROL_LOCKOUT);

            // Prevent editor keys from being pressed while typing
            EditorLogic editor = EditorLogic.fetch;
                //TODO: POST 0.90 REVIEW
            if (editor != null && InputLockManager.IsUnlocked(ControlTypes.All)) editor.Lock(true, true, true, CONTROL_LOCKOUT);

            // This seems to be the only way to force KSP to let me lock out the "X" throttle
            // key.  It seems to entirely bypass the logic of every other keypress in the game,
            // so the only way to fix it is to use the keybindings system from the Setup screen.
            // When the terminal is focused, the THROTTLE_CUTOFF action gets unbound, and then
            // when its unfocused later, its put back the way it was:
            rememberThrottleCutoffKey = GameSettings.THROTTLE_CUTOFF;
            GameSettings.THROTTLE_CUTOFF = new KeyBinding(KeyCode.None);
            rememberThrottleFullKey = GameSettings.THROTTLE_FULL;
            GameSettings.THROTTLE_FULL = new KeyBinding(KeyCode.None);
        }

        private void Unlock()
        {
            if (!isLocked) return;
            
            isLocked = false;

            InputLockManager.RemoveControlLock(CONTROL_LOCKOUT);

            // Apparently Unlock now gets called at a point after the
            // CameraManager instance changes... so check the reference.
            cameraManager = CameraManager.Instance;
            cameraManager.enabled = true;


            EditorLogic editor = EditorLogic.fetch;
            if (editor != null) editor.Unlock(CONTROL_LOCKOUT);

            // This seems to be the only way to force KSP to let me lock out the "X" throttle
            // key.  It seems to entirely bypass the logic of every other keypress in the game:
            if (rememberThrottleCutoffKey != null)
                GameSettings.THROTTLE_CUTOFF = rememberThrottleCutoffKey;
            if (rememberThrottleFullKey != null)
                GameSettings.THROTTLE_FULL = rememberThrottleFullKey;

        }

        void OnGUI()
        {
            if (!IsOpen) return;

            GetFontIfChanged();
            
            ProcessUnconsumedInput();

            if (isLocked) ProcessKeyEvents();
            if (FlightResultsDialog.isDisplaying) return;
            if (uiGloballyHidden)
            {
                kOS.Safe.Encapsulation.IConfig cfg = kOS.Safe.Utilities.SafeHouse.Config;
                if (cfg == null || cfg.ObeyHideUI)
                    return;
            }

            GUI.skin = HighLogic.Skin;
            
            GUI.color = isLocked ? color : colorAlpha;

            // Should probably make "gui screen name for my CPU part" into some sort of utility method:
            ChangeTitle(CalcualteTitle());

            WindowRect = GUI.Window(UniqueId, WindowRect, TerminalGui, TitleText);
            
            if (consumeEvent)
            {
                consumeEvent = false;
                Event.current.Use();
            }

        }
        
        void Update()
        {
            if (shared == null || shared.Vessel == null || shared.Vessel.parts.Count == 0)
            {
                // Holding onto a vessel instance that no longer exists?
                Close();
            }
            GetNewestBuffer();
            TelnetOutputUpdate();
            ProcessTelnetInput(); // want to do this even when the terminal isn't actually displaying.
            if (telnetsGotRepainted)
            {
                // Move the beeps from the screenbuffer "queue" to my own local terminal "queue".
                // This is only done in the Update() when telentRepaint got triggered
                // because otherwise the GUI terminal could wipe shared.Screen.BeepsPending to zero during an update
                // where the telnet terminal never saw the beeps pending and never knew to print the beeps out.
                guiTerminalBeepsPending += shared.Screen.BeepsPending;
                shared.Screen.BeepsPending = 0; // Presume all the beeping has been dealt with for both the telnets and the GUI terminal.
            }

            if (!IsOpen ) return;
         
            UpdateLogic();
            UpdateGUIBeeps();

            if (!isLocked) return;

            cursorBlinkTime += Time.deltaTime;
            if (cursorBlinkTime > 1) cursorBlinkTime -= 1;
        }
        
        void UpdateGUIBeeps()
        {
            // Eat just one beep off the pending queue.  Wait for a future
            // Update() to consume more, if there are any more:
            if (guiTerminalBeepsPending > 0)
            {
                // Behavior depending on whether we'd like BEEP, BEEP, BEEP to
                // emit 3 back to back beeps, or just one beep ingoring overlapping beeps.
                // Many hardware terminals only emit one beep when given a string
                // of lots of beeps.
                if (collapseFastBeepsToOneBeep)
                {
                    Beep();
                    guiTerminalBeepsPending = 0;
                }
                else
                {
                    if (Beep())
                        --guiTerminalBeepsPending;
                }
            }
        }
        
        /// <summary>
        /// Attempts to make Unity start a playthrough of the beep audio clip.  The playthrough will continue
        /// on its own in the background while the rest of the code continues on.  It will do nothing if the previous
        /// beep is still being played.  (We only gave ourselves one audio beep source per GUI terminal so we can't play beeps
        /// simultaneously.)<br/>
        /// Addendum: It will redirect into a visual beep if that is called for instead.
        /// </summary>
        /// <returns>true if it beeped.  false if it coudn't beep yet (because the audio source is still busy emitting the previous beep).</returns>
        bool Beep()
        {
            if (shared.Screen.VisualBeep)
            {
                DateTime nowTime = DateTime.Now;
                if (nowTime < (blinkEndTime + (blinkCoolDownDuration))) // prev blink not done yet.
                    return false;
                
                // Turning this timer on tells GUI repainter elsewhere in this class to paint in reverse until it expires:
                blinkEndTime = nowTime + blinkDuration;
            }
            else
            {
                if (beepSource.isPlaying)
                    return false; // prev beep sound still is happening.
                
                // This is nonblocking.  Begins playing sound in background.  Code will not wait for it to finish:
                beepSource.Play();
            }
            return true;
        }

        void TelnetOutputUpdate()
        {
            DateTime newTime = DateTime.Now;
            telnetsGotRepainted = false;
            
            // Throttle it back so the faster Update() rates don't cause pointlessly repeated work:
            // Needs to be no faster than the fastest theoretical typist or script might change the view.
            if (newTime > lastTelnetIncrementalRepaint + TimeSpan.FromMilliseconds(50)) // = 1/20th second.
            {
                lastTelnetIncrementalRepaint = newTime;
                foreach (TelnetSingletonServer telnet in telnets)
                {
                    RepaintTelnet(telnet, false); // try the incremental differ update.
                }
                telnetsGotRepainted = true;
            }
        }

        /// <summary>
        /// Process the GUI event handler key events that are being seen the by GUI terminal,
        /// by translating them into values from the UnicodeCommand enum first if need be,
        /// and then passing them through to ProcessOneInputChar().
        /// </summary>
        void ProcessKeyEvents()
        {
            Event e = Event.current;
            if (e.type == EventType.KeyDown)
            {
                // Unity handles some keys in a particular way
                // e.g. Keypad7 is mapped to 0xffb7 instead of 0x37
                var c = (char)(e.character & 0x007f);

                // command sequences
                if (e.keyCode == KeyCode.C && e.control) // Ctrl+C
                {
                    ProcessOneInputChar((char)UnicodeCommand.BREAK, null);
                    consumeEvent = true;
                    return;
                }
                // Command used to be Control-shift-X, now we don't care if shift is down aymore, to match the telnet expereince
                // where there is no such thing as "uppercasing" a control char.
                if ((e.keyCode == KeyCode.X && e.control) ||
                    (e.keyCode == KeyCode.D && e.control) // control-D to match the telnet experience
                   )
                {
                    ProcessOneInputChar((char)0x000d, null);
                    consumeEvent = true;
                    return;
                }
                
                if (e.keyCode == KeyCode.A && e.control)
                {
                    ProcessOneInputChar((char)0x0001, null);
                    consumeEvent = true;
                    return;
                }
                
                if (e.keyCode == KeyCode.E && e.control)
                {
                    ProcessOneInputChar((char)0x0005, null);
                    consumeEvent = true;
                    return;
                }
                
                if (0x20 <= c && c < 0x7f) // printable characters
                {
                    ProcessOneInputChar(c, null);
                    consumeEvent = true;
                    cursorBlinkTime = 0.0f; // Don't blink while the user is still actively typing.
                }
                else if (e.keyCode != KeyCode.None)
                {
                    consumeEvent = true;
                    switch (e.keyCode)
                    {
                        case KeyCode.Tab:          ProcessOneInputChar('\t', null);                                  break;
                        case KeyCode.LeftArrow:    ProcessOneInputChar((char)UnicodeCommand.LEFTCURSORONE, null);    break;
                        case KeyCode.RightArrow:   ProcessOneInputChar((char)UnicodeCommand.RIGHTCURSORONE, null);   break;
                        case KeyCode.UpArrow:      ProcessOneInputChar((char)UnicodeCommand.UPCURSORONE, null);      break;
                        case KeyCode.DownArrow:    ProcessOneInputChar((char)UnicodeCommand.DOWNCURSORONE, null);    break;
                        case KeyCode.Home:         ProcessOneInputChar((char)UnicodeCommand.HOMECURSOR, null);       break;
                        case KeyCode.End:          ProcessOneInputChar((char)UnicodeCommand.ENDCURSOR, null);        break;
                        case KeyCode.PageUp:       ProcessOneInputChar((char)UnicodeCommand.PAGEUPCURSOR, null);     break;
                        case KeyCode.PageDown:     ProcessOneInputChar((char)UnicodeCommand.PAGEDOWNCURSOR, null);   break;
                        case KeyCode.Delete:       ProcessOneInputChar((char)UnicodeCommand.DELETERIGHT, null);      break;
                        case KeyCode.Backspace:    ProcessOneInputChar((char)UnicodeCommand.DELETELEFT, null);       break;
                        case KeyCode.KeypadEnter:  // (deliberate fall through to next case)
                        case KeyCode.Return:       ProcessOneInputChar((char)UnicodeCommand.STARTNEXTLINE, null);    break;
                        
                        // More can be added to the list here to support things like F1, F2, etc.  But at the moment we don't use them yet.
                        
                        // default: ignore and allow the event to pass through to whatever else wants to read it:
                        default:                   consumeEvent = false;                                             break;
                    }
                    cursorBlinkTime = 0.0f;// Don't blink while the user is still actively typing.
                }
            }
        }

        /// <summary>
        /// A means to get the current terminal font size without
        /// having to expose the terminal's inner members.
        /// </summary>
        /// <returns>The font size.</returns>
        public int GetFontSize()
        {
            return shared.Screen.CharacterPixelHeight;
        }
        
        /// <summary>
        /// Read all pending input from all telnet clients attached and process it all.
        /// Hopefully this won't bog down anything, as we don't expect to get lots
        /// of chars at once from keyboard input in a single update.  The amount of
        /// characters pending in the queues should be very small since this is flushing it out
        /// every update.  It could potentially be large if someone does a big cut-n-paste
        /// into their terminal window and their telnet client therefore sends a wall of
        /// text within the span of one Update().  Premature optimization is bad, so we'll
        /// wait to see if that is a problem later.
        /// </summary>
        private void ProcessTelnetInput()
        {
            foreach (var telnet in telnets)
            {
                while (telnet.InputWaiting())
                {
                    ProcessOneInputChar(telnet.ReadChar(), telnet);
                }
            }
        }

        /// <summary>
        /// Respond to one single input character in Unicode, using the pretend
        /// virtual Unicode terminal keycodes described in the UnicodeCommand enum.
        /// To keep things simple, all key input is coerced into single Unicode chars
        /// even if the actual keypress takes multiple characters to express in its
        /// native form (i.e. ESC [ A means left-arrow on a VT100 terminal.  If
        /// a telnet is talking via VT100 codes, that ESC [ A will get converted into
        /// a single UnicdeCommand.LEFTCURSORONE character before being sent here.)
        /// <br/>
        /// This method is public because it is also how other mods should send input
        /// to the terminal if they want some other source to send simulated keystrokes.
        /// </summary>
        /// <param name="ch">The character, which might be a UnicodeCommand char</param>
        /// <param name="whichTelnet">If this came from a telnet session, which one did it come from?
        /// Set to null in order to say it wasn't from a telnet but was from the interactive GUI</param>
        /// <param name="doQueuing">true if the keypress should get queued if we're not ready for it
        /// right now.  If false, then the keypress will be ignored if we're not ready for it.</param>
        public void ProcessOneInputChar(char ch, TelnetSingletonServer whichTelnet, bool doQueuing = true)
        {
            // Weird exceptions for multi-char data combos that would have been begun on previous calls to this method:
            switch (inputExpected)
            {
                case ExpectNextChar.RESIZEWIDTH:
                    pendingWidth = ch;
                    inputExpected = ExpectNextChar.RESIZEHEIGHT;
                    return;
                case ExpectNextChar.RESIZEHEIGHT:
                    int height = ch;
                    shared.Screen.SetSize(height, pendingWidth);
                    inputExpected = ExpectNextChar.NORMAL;
                    return;
                default:
                    break;
            }

            // Printable ASCII section of Unicode - the common vanilla situation
            // (Idea: Since this is all Unicode anyway, should we allow a wider range to
            // include multi-language accent characters and so on?  Answer: to do so we'd
            // first need to expand the font pictures in the font image file, so it's a
            // bigger task than it may first seem.)
            if (0x0020 <= ch && ch <= 0x007f)
            {
                 Type(ch, doQueuing);
            }
            else
            {
                switch(ch)
                {
                    // A few conversions from UnicodeCommand into those parts of ASCII that it 
                    // maps directly into nicely, otherwise just pass it through to SpecialKey():

                    case (char)UnicodeCommand.DELETELEFT:
                    case (char)8:
                        Type((char)8, doQueuing);
                        break;
                    case (char)UnicodeCommand.STARTNEXTLINE:
                    case '\r':
                        Type('\r', doQueuing);
                        break;
                    case '\t':
                        Type('\t', doQueuing);
                        break;
                    case (char)UnicodeCommand.RESIZESCREEN:
                        inputExpected = ExpectNextChar.RESIZEWIDTH;
                        break; // next expected char is the width.
                        
                    // Finish session:  If GUI, then close window.  If Telnet, then detatch from the session:
                    
                    case (char)0x0004/*control-D*/: // How users of unix shells are used to doing this.
                    case (char)0x0018/*control-X*/: // How kOS did it in the past in the GUI window.
                        if (shared.Interpreter.IsAtStartOfCommand())
                        {
                            if (whichTelnet == null)
                                Close();
                            else
                                whichTelnet.DisconnectFromProcessor();
                        }
                        break;
                        
                    // User asking for redraw (Unity already requires that we continually redraw the GUI Terminal, so this is only meaningful for telnet):
                    
                    case (char)UnicodeCommand.REQUESTREPAINT:
                        if (whichTelnet != null)
                        {
                            ResizeAndRepaintTelnet(whichTelnet, shared.Screen.ColumnCount, shared.Screen.RowCount, true);
                        }
                        break;
                        
                    // Typical case is to just let SpecialKey do the work:
                    
                    default:
                        SpecialKey(ch, doQueuing);
                        break;
                }
            }

            // else ignore it - unimplemented char.
        }

        void Type(char ch, bool doQueuing = true)
        {
            if (shared != null)
            {
                if (shared.Interpreter != null && shared.Interpreter.IsWaitingForCommand())
                {
                    shared.Interpreter.Type(ch);
                }
                else if (doQueuing)
                {
                    shared.Screen.CharInputQueue.Enqueue(ch);
                }
                if (IsOpen && keyClickEnabled && doQueuing)
                    shared.SoundMaker.BeginFileSound("click");
            }
        }

        void SpecialKey(char key, bool doQueuing = true)
        {
            if (shared != null)
            {
                bool wasUsed = false;
                
                if (shared.Interpreter != null && 
                    (shared.Interpreter.IsWaitingForCommand() || (key == (char)UnicodeCommand.BREAK)))
                {
                    wasUsed = shared.Interpreter.SpecialKey(key);
                }
                else if (doQueuing)
                {
                    shared.Screen.CharInputQueue.Enqueue(key);
                    wasUsed = true;
                }
                if (IsOpen && keyClickEnabled && wasUsed && doQueuing)
                    shared.SoundMaker.BeginFileSound("click");
            }
        }
        
        /// <summary>
        /// When the input queue is not empty and the program or command is done such that
        /// the input cursor is now all the way back to the interpreter awaiting new input,
        /// send that queue out to the interpreter.  This allows you to type the next command
        /// blindly while waiting for the previous one to finish.
        /// This is how people used to terminals would expect things to work.
        /// </summary>
        void ProcessUnconsumedInput()
        {
            if (shared != null && shared.Interpreter != null && shared.Interpreter.IsWaitingForCommand())
            {
                Queue<char> q = shared.Screen.CharInputQueue;
                
                while (q.Count > 0 && shared.Interpreter.IsWaitingForCommand())
                {
                    // Setting doQueuing to false here just as an
                    // additional safety measure.  Hypothetically it
                    // should never re-queue this input because we're
                    // in the condition where it will consume it right
                    // away.  But just in case there's some error in
                    // that logic, we want to avoid an infinite loop here
                    // (which could happen if we kept re-queuing the
                    // chars every time we processed one in this loop.)
                    char key = q.Dequeue();
                    ProcessOneInputChar(key, null, false);
                }
            }
        }
        
        /// <summary>
        /// Get the newest copy of the screen buffer once, for use in all calculations for a while.
        /// This was added when telnet clients were added.  The execution cost of obtaining a buffer snapshot
        /// from the ScreenBuffer class is non-trivial, and therefore shouldn't be done over and over
        /// for each telnet client that needs it within the span of a short time.  This gets it
        /// once for all of them to borrow.  All calls will re-use this copy for a while,
        /// until the next terminal refresh (1/20th of a second, at the moment).
        /// </summary>
        void GetNewestBuffer()
        {
            DateTime newTime = DateTime.Now;
            
            // Throttle it back so the faster Update() rates don't cause pointlessly repeated work:
            // Needs to be no faster than the fastest theoretical typist or script might change the view.
            if (newTime > lastBufferGet + TimeSpan.FromMilliseconds(50)) // = 1/20th second.
            {
                mostRecentScreen = new ScreenSnapShot(shared.Screen);
                lastBufferGet = newTime;
            }
        }

        void TerminalGui(int windowId)
        {

            if (!allTexturesFound)
            {
                GUI.Label(new Rect(15, 15, 450, 300), "Error: Some or all kOS textures were not found. Please " +
                           "go to the following folder: \n\n<Your KSP Folder>\\GameData\\kOS\\GFX\\ \n\nand ensure that the png texture files are there.");

                closeButtonRect = new Rect(WindowRect.width - 75, WindowRect.height - 30, 50, 25);
                if (GUI.Button(closeButtonRect, "Close"))
                {
                    Close();
                    Event.current.Use();
                }
                return;
            }

            if (shared == null || shared.Screen == null)
            {
                return;
            }
            IScreenBuffer screen = shared.Screen;
            
            GUI.color = isLocked ? color : colorAlpha;

            GUI.DrawTexture(new Rect(15, 20, WindowRect.width-30, WindowRect.height-55), terminalImage);

            if (telnets.Count > 0)
                DrawTelnetStatus();

            closeButtonRect = new Rect(WindowRect.width-75, WindowRect.height-30, 50, 25);
            Rect reverseButtonRect = new Rect(WindowRect.width-180, WindowRect.height-42, 100, 18);
            Rect visualBeepButtonRect = new Rect(WindowRect.width-180, WindowRect.height-22, 100, 18);
            Rect keyClickButtonRect = new Rect(10, WindowRect.height - 22, 85, 18);
            Rect rasterBarsButtonRect = new Rect(10, WindowRect.height - 42, 85, 18);
            Rect brightnessRect = new Rect(3, WindowRect.height - 100, 8, 50);
            Rect brightnessButtonRect = new Rect(1, WindowRect.height - 48, brightnessButtonImage.width, brightnessButtonImage.height);
            Rect fontWidthLabelRect = new Rect(35, WindowRect.height-28, 20, 10);
            Rect fontWidthLessButtonRect = new Rect(65, WindowRect.height-28, 10, 10);
            Rect fontWidthMoreButtonRect = new Rect(90, WindowRect.height-28, 10, 10);
            Rect fontHeightButtonRect = new Rect(140, WindowRect.height-32, fontHeightButtonImage.width, fontHeightButtonImage.height);
            Rect fontHeightLabelRect = new Rect(160, WindowRect.height-28, 20, 10);
            Rect fontHeightLessButtonRect = new Rect(185, WindowRect.height-28, 10, 10);
            Rect fontHeightMoreButtonRect = new Rect(210, WindowRect.height-28, 10, 10);

            resizeButtonCoords = new Rect(WindowRect.width-resizeButtonImage.width,
                                          WindowRect.height-resizeButtonImage.height,
                                          resizeButtonImage.width,
                                          resizeButtonImage.height);
            if (GUI.RepeatButton(resizeButtonCoords, resizeButtonImage ))
            {
                if (! resizeMouseDown)
                {
                    // Remember the fact that this mouseDown started on the resize button:
                    resizeMouseDown = true;
                    resizeOldSize = new Vector2(WindowRect.width, WindowRect.height);
                }
            }

            if (GUI.Button(closeButtonRect, "Close"))
            {
                Close();
                Event.current.Use();
            }
            
            screen.ReverseScreen = GUI.Toggle(reverseButtonRect, screen.ReverseScreen, "Reverse Screen", tinyToggleStyle);
            screen.VisualBeep = GUI.Toggle(visualBeepButtonRect, screen.VisualBeep, "Visual Beep", tinyToggleStyle);
            keyClickEnabled = GUI.Toggle(keyClickButtonRect, keyClickEnabled, "Keyclicker", tinyToggleStyle);
            screen.Brightness = GUI.VerticalSlider(brightnessRect, screen.Brightness, 1f, 0f);
            GUI.DrawTexture(brightnessButtonRect, brightnessButtonImage);
<<<<<<< HEAD

            // int charWidth = screen.CharacterPixelWidth;
=======
            
>>>>>>> f17ae35d
            int charHeight = screen.CharacterPixelHeight;

            CharacterInfo chInfo;
            terminalLetterSkin.label.font.RequestCharactersInTexture("X"); // Make sure the char in the font is lazy-loaded by Unity.
            terminalLetterSkin.label.font.GetCharacterInfo('X', out chInfo);

            int charWidth = chInfo.advance;

            GUI.DrawTexture(fontHeightButtonRect, fontHeightButtonImage);
            GUI.Label(fontHeightLabelRect,charHeight+"px", customSkin.label);
            if (GUI.Button(fontHeightLessButtonRect, "-", customSkin.button))
                charHeight = Math.Max(4, charHeight - 2);
            if (GUI.Button(fontHeightMoreButtonRect, "+", customSkin.button))
                charHeight = Math.Min(24, charHeight + 2);

            screen.CharacterPixelHeight = charHeight;
            screen.CharacterPixelWidth = charWidth;

            fontGotResized = false;
            if (formerCharPixelWidth != screen.CharacterPixelWidth || formerCharPixelHeight != screen.CharacterPixelHeight)
            {
                formerCharPixelWidth = screen.CharacterPixelWidth;
                formerCharPixelHeight = screen.CharacterPixelHeight;
                screen.SetSize(HowManyRowsFit(), HowManyColumnsFit());
                fontGotResized = true;
            }

            currentTextColor = IsPowered ? textColor : textColorOff;
                        
            // Paint the background color.
            DateTime nowTime = DateTime.Now;
            bool reversingScreen = (nowTime > blinkEndTime) ? screen.ReverseScreen : (!screen.ReverseScreen);
            if (reversingScreen)
            {   // In reverse screen mode, draw a big rectangle in foreground color across the whole active screen area:
                GUI.color = AdjustColor(textColor, screen.Brightness);
                GUI.DrawTexture(new Rect(15, 20, WindowRect.width-30, WindowRect.height-55), Texture2D.whiteTexture, ScaleMode.ScaleAndCrop );
            }
            terminalLetterSkin.label.normal.textColor = AdjustColor(reversingScreen ? bgColor : currentTextColor, screen.Brightness);            
            GUI.BeginGroup(new Rect(28, 38, screen.ColumnCount * charWidth + 2, screen.RowCount * charHeight + 2)); // +2's for the sake of safety margin

            // When loading a quicksave, it is possible for the teminal window to update even though
            // mostRecentScreen is null.  If that's the case, just skip the screen update.
            if (mostRecentScreen != null)
            {
                List<IScreenBufferLine> buffer = mostRecentScreen.Buffer; // just to keep the name shorter below:

                // Sometimes the buffer is shorter than the terminal height if the resize JUST happened in the last Update():
                int rowsToPaint = Math.Min(screen.RowCount, buffer.Count);

                for (int row = 0; row < rowsToPaint; row++)
                {
                    // At first the screen is filled with null chars.  So if you do something like
                    // PRINT "AAA" AT (4,0) you can get a row of the screen like so "\0\0\0\0AAA".
                    // When the font renderer prints null chars, they don't advance the cursor
                    // even in a monospoaced font (so "\0\0\0\0AAA" looks just like "AAA" instead
                    // of looking like "    AAA" when printed).  The reason for the "cooking" of
                    // the string below is to fix this problem:
                    string lineString = buffer[row].ToString().Replace( '\0', ' ');

                    GUI.Label(new Rect(0, (row * charHeight), WindowRect.width - 10, charHeight), lineString, terminalLetterSkin.label);
                }

                bool blinkOn = cursorBlinkTime < 0.5f &&
                               screen.CursorRowShow < screen.RowCount &&
                               IsPowered &&
                               ShowCursor;

                if (blinkOn)
                {
                    char ch = buffer[screen.CursorRowShow][screen.CursorColumnShow];
                    DrawCursorAt(ch, screen.CursorColumnShow, screen.CursorRowShow, reversingScreen,
                                         charWidth, charHeight, screen.Brightness);
                }
            }
            
            GUI.EndGroup();
            
            GUI.color = color; // screen size label was never supposed to be in green like the terminal is:            

            // Draw the rounded corner frame atop the chars field, so it covers the sqaure corners of the character zone
            // if they bleed over a bit.  Also, change which variant is used depending on focus:
            if (isLocked)
                GUI.DrawTexture(new Rect(15, 20, WindowRect.width-30, WindowRect.height-55), terminalFrameActiveImage);            
            else
                GUI.DrawTexture(new Rect(15, 20, WindowRect.width-30, WindowRect.height-55), terminalFrameImage);            

            GUI.Label(new Rect(WindowRect.width/2-40, WindowRect.height-12,100,10), screen.ColumnCount+"x"+screen.RowCount, customSkin.label);

            if (!fontGotResized)
                CheckResizeDrag(); // Has to occur before DragWindow or else DragWindow will consume the event and prevent drags from being seen by the resize icon.
            GUI.DragWindow();
        }
        
        protected Color AdjustColor(Color baseColor, float brightness)
        {
            Color newColor = baseColor;
            newColor.a = brightness; // represent dimness by making it fade into the backround.
            return newColor;
        }

        /// <summary>
        ///  Draw a little status line at the bottom as a reminder that you are sharing the terminal with a telnet session:
        /// </summary>
        protected void DrawTelnetStatus()
        {
            int num = telnets.Count;
            string message = String.Format( "{0} telnet client{1} attached", num, (num == 1 ? "" : "s"));
            GUI.DrawTexture(new Rect(10, WindowRect.height - 25, 25, 25), networkZigZagImage);
            GUI.Label(new Rect(40, WindowRect.height - 25, 160, 20), message);
        }
        
        protected void CheckResizeDrag()
        {
            if (Input.GetMouseButton(0) && !fontGotResized ) // mouse button is maybe dragging the frame
            {
                if (resizeMouseDown) // and it's in the midst of a drag.
                {
                    Vector2 dragDelta = MousePosAbsolute - MouseButtonDownPosAbsolute;
                    WindowRect = new Rect(WindowRect.xMin,
                                          WindowRect.yMin,
                                          Math.Max(resizeOldSize.x + dragDelta.x, 200),
                                          Math.Max(resizeOldSize.y + dragDelta.y, 200));
                }
            }
            else // mouse button is up
            {
                if (resizeMouseDown) // and it had been dragging a resize before.
                {
                    resizeMouseDown = false;
                    // Resize by integer character cells, not by actual x/y pixels:
                    // Note I wanted to call this dynamically as it's resizing, but there's some weird issue
                    // with the timing of it, where the windowRect is temporarily set to a bogus value during the
                    // time it was trying to run this, and thus it created exception-throwing code unless it waits
                    // until the drag is done before trying to calculate this.
                    // The effect the user sees is that the text can float in space past the edge of the window (when
                    // shrinking the size) until the resize drag is done, and then it redraws itself.
                    shared.Screen.SetSize(HowManyRowsFit(), HowManyColumnsFit());
                }
            }
        }
        
        void DrawCursorAt(char ch, int x, int y, bool reversingScreen, int charWidth, int charHeight, float brightness)
        {
            // To emulate inverting the screen character, draw a solid block, then the reversed character atop it:
            // Solid Block:
            GUI.BeginGroup(new Rect((x * charWidth), (y * charHeight), charWidth, charHeight));
            GUI.color = AdjustColor(reversingScreen ? bgColor : currentTextColor, brightness);
            GUI.DrawTexture(new Rect(0, 0, charWidth, charHeight), Texture2D.whiteTexture, ScaleMode.StretchToFill, true);
            GUI.EndGroup();
            // Inverted Character atop it in the same position:
            GUI.BeginGroup(new Rect((x * charWidth), (y * charHeight), charWidth, charHeight));
            GUI.color = AdjustColor(reversingScreen ? currentTextColor : bgColor,
                2*brightness /*it seems to need slightly higher alpha values to show up atop the solid block*/ );
            terminalLetterSkin.label.normal.textColor = GUI.color;
            GUI.Label(new Rect(0, 0, charWidth, charHeight), ch.ToString(), terminalLetterSkin.label);
            GUI.EndGroup();
        }

        public Rect GetRect()
        {
            return WindowRect;
        }
        
        public void Print( string str )
        {
            shared.Screen.Print( str );
        }

        internal void AttachTo(SharedObjects sharedObj)
        {
            shared = sharedObj;
            shared.Window = this;
            
            shared.Screen.CharacterPixelWidth = 8; // will be overridden later when drawing the font.
            shared.Screen.CharacterPixelHeight = SafeHouse.Config.TerminalFontDefaultSize;
            shared.Screen.Brightness = SafeHouse.Config.TerminalBrightness;
            formerCharPixelWidth = shared.Screen.CharacterPixelWidth;
            formerCharPixelHeight = shared.Screen.CharacterPixelHeight;

            NotifyOfScreenResize(shared.Screen);
            shared.Screen.AddResizeNotifier(NotifyOfScreenResize);
            ChangeTitle(CalcualteTitle());

            soundMaker.AttachTo(shared); // Attach the soundMaker also
        }
        
        internal string CalcualteTitle()
        {
           KOSNameTag partTag = shared.KSPPart.Modules.OfType<KOSNameTag>().FirstOrDefault();
           return String.Format("{0} CPU: {1} ({2})",
                                shared.Vessel.vesselName,
                                shared.KSPPart.partInfo.title.Split(' ')[0], // just the first word of the name, i.e "CX-4181"
                                ((partTag==null) ? "" : partTag.nameTag)
                                );
        }
        
        internal void AttachTelnet(TelnetSingletonServer server)
        {
            telnets.AddUnique(server);
            prevTelnetScreens[server] = null;
        }

        internal void DetachTelnet(TelnetSingletonServer server)
        {
            server.DisconnectFromProcessor();
            telnets.Remove(server);
        }
        
        public void DetachAllTelnets()
        {
            // Have to use a (shallow) copy of the list, because the act of detaching telnets
            // will delete from the list while we're trying to iterate through it:
            TelnetSingletonServer[] listSnapshot = telnets.ToArray();
            
            foreach (TelnetSingletonServer telnet in listSnapshot)
            {
                DetachTelnet(telnet);
            }
        }

        internal int NotifyOfScreenResize(IScreenBuffer sb)
        {
            WindowRect = new Rect(WindowRect.xMin, WindowRect.yMin, sb.ColumnCount*sb.CharacterPixelWidth + 65, sb.RowCount*sb.CharacterPixelHeight + 100);

            foreach (TelnetSingletonServer telnet in telnets)
            {
                ResizeAndRepaintTelnet(telnet, sb.ColumnCount, sb.RowCount, false);
            }
            return 0;
        }
        
        /// <summary>
        /// Tell the telnet session to resize itself
        /// </summary>
        /// <param name="telnet">which telnet session to send to</param>
        /// <param name="width">new width</param>
        /// <param name="height">new height</param>
        /// <param name="unconditional">if true, then send the resize message no matter what.  If false,
        /// then only send it if we calculate that the size changed.</param>
        private void ResizeAndRepaintTelnet(TelnetSingletonServer telnet, int width, int height, bool unconditional)
        {
            // Don't bother telling it to resize if its already the same size - this should stop resize spew looping:
            if (unconditional || telnet.ClientWidth != width || telnet.ClientHeight != height)
            {
                string resizeCmd = new string( new [] {(char)UnicodeCommand.RESIZESCREEN, (char)width, (char)height} );
                telnet.Write(resizeCmd);
                RepaintTelnet(telnet, true);
            }            
        }
        
        internal void ChangeTitle(string newTitle)
        {
            if (TitleText != newTitle) // For once, a direct simple reference-equals is really what we want.  Immutable strings should make this work quickly.
            {
                TitleText = newTitle;
                foreach (TelnetSingletonServer telnet in telnets)
                    SendTitleToTelnet(telnet);
            }
        }

        internal void SendTitleToTelnet(TelnetSingletonServer telnet)
        {
            // Make the telnet client learn about the new title:
            string changeTitleCmd = String.Format("{0}{1}{2}",
                                                  (char)UnicodeCommand.TITLEBEGIN,
                                                  TitleText,
                                                  (char)UnicodeCommand.TITLEEND);
            telnet.Write(changeTitleCmd);
        }

        /// <summary>
        /// Do the repaint of the telnet session.
        /// </summary>
        /// <param name="telnet">which telnet session to repaint</param>
        /// <param name="fullSync">if true, then ignore the diffing algorithm and just redraw everything.</param>
        internal void RepaintTelnet(TelnetSingletonServer telnet, bool fullSync)
        {
            if (fullSync || prevTelnetScreens[telnet] == null)
            {
                RepaintTelnetFull(telnet);
                return;
            }
            
            // If the state of the screen reverse, or the visual bell flags, has changed since last time,
            // spit out the characters to change the state:
            if (telnet.ReverseScreen != shared.Screen.ReverseScreen)
            {
                telnet.Write(shared.Screen.ReverseScreen ? ((char)UnicodeCommand.REVERSESCREENMODE) : ((char)UnicodeCommand.NORMALSCREENMODE));
                telnet.ReverseScreen = shared.Screen.ReverseScreen;
            }
            if (telnet.VisualBeep != shared.Screen.VisualBeep)
            {
                telnet.Write(shared.Screen.VisualBeep ? ((char)UnicodeCommand.VISUALBEEPMODE) : ((char)UnicodeCommand.AUDIOBEEPMODE));
                telnet.VisualBeep = shared.Screen.VisualBeep;
            }            
            string updateText = mostRecentScreen.DiffFrom(prevTelnetScreens[telnet]);
            telnet.Write(updateText);
            
            prevTelnetScreens[telnet] = mostRecentScreen.DeepCopy();
            for (int i = 0 ; i < shared.Screen.BeepsPending ; ++i)
                telnet.Write((char)UnicodeCommand.BEEP); // The terminal's UnicodeMapper will convert this to ascii 0x07 if the right terminal type.
        }
        
        /// <summary>
        /// Cover the case where the whole screen needs to be repainted from scratch.
        /// </summary>
        /// <param name="telnet">which telnet to paint to.</param>
        private void RepaintTelnetFull(TelnetSingletonServer telnet)
        {   
            List<IScreenBufferLine> buffer = mostRecentScreen.Buffer; // just to keep the name shorter below:

            // Sometimes the buffer is shorter than the terminal height if the resize JUST happened in the last Update():
            int rowsToPaint = Math.Min(shared.Screen.RowCount, buffer.Count);
            
            telnet.Write((char)UnicodeCommand.CLEARSCREEN);
            for (int row = 0 ; row < rowsToPaint ; ++row)
            {
                IScreenBufferLine lineBuffer = buffer[row];
                int columnOfLastContent = -1;
                for (int col = 0 ; col < lineBuffer.Length ; ++col)
                {
                    char ch = lineBuffer[col];
                    switch (ch)
                    {
                        case (char)0x0000: // The buffer pads null chars into the 'dead' space of the screen past the last printed char.
                            break;
                        case (char)0x0009: // tab chars - really shouldn't be in the buffer.
                            break;
                        default:
                            columnOfLastContent = col;
                            break;
                    }
                }
                if (columnOfLastContent >= 0) // skip for empty lines
                {
                    string line = lineBuffer.ToString().Substring(0, columnOfLastContent+1);
                    telnet.Write(line);
                }
                if (row < rowsToPaint-1) //don't write the eoln for the lastmost line.
                    telnet.Write((char)UnicodeCommand.STARTNEXTLINE);
            }

            // ensure cursor locatiom (in case it's not at the bottom):
            telnet.Write(String.Format("{0}{1}{2}",
                                       (char)UnicodeCommand.TELEPORTCURSOR,
                                       // The next two are cast to char because, for example, a value of 76 should be
                                       // encoded as (char)76 (which is 'L'), rather than as '7' followed by '6':
                                       (char)mostRecentScreen.CursorColumn,
                                       (char)mostRecentScreen.CursorRow));

            prevTelnetScreens[telnet] = mostRecentScreen.DeepCopy();
        }
        
        public void ClearScreen()
        {
            shared.Screen.ClearScreen();
            foreach (TelnetSingletonServer telnet in telnets)
            {
                telnet.Write((char)UnicodeCommand.CLEARSCREEN);
                prevTelnetScreens[telnet] = ScreenSnapShot.EmptyScreen(shared.Screen);
            }
        }

        public int NumTelnets()
        {
            return telnets.Count;
        }
        
        private int HowManyRowsFit()
        {
            return (int)(WindowRect.height - 100) / shared.Screen.CharacterPixelHeight;
        }

        private int HowManyColumnsFit()
        {
            return (int)(WindowRect.width - 65) / shared.Screen.CharacterPixelWidth;
        }
        
        private static GUISkin BuildPanelSkin()
        {
            GUISkin theSkin = Instantiate(HighLogic.Skin); // Use Instantiate to make a copy of the Skin Object

            theSkin.label.fontSize = 10;
            theSkin.label.normal.textColor = Color.white;
            theSkin.label.padding = new RectOffset(0, 0, 0, 0);
            theSkin.label.margin = new RectOffset(1, 1, 1, 1);

            theSkin.button.fontSize = 10;
            theSkin.button.padding = new RectOffset(0, 0, 0, 0);
            theSkin.button.margin = new RectOffset(0, 0, 0, 0);

            return theSkin;
        }
    }
}<|MERGE_RESOLUTION|>--- conflicted
+++ resolved
@@ -239,12 +239,6 @@
 
                 terminalLetterSkin.label.font = font;
                 terminalLetterSkin.label.fontSize = fontSize;
-<<<<<<< HEAD
-
-                // TODO - There will probably be other measurements that have to get recalculated
-                // here too.
-=======
->>>>>>> f17ae35d
             }
         }
 
@@ -821,12 +815,7 @@
             keyClickEnabled = GUI.Toggle(keyClickButtonRect, keyClickEnabled, "Keyclicker", tinyToggleStyle);
             screen.Brightness = GUI.VerticalSlider(brightnessRect, screen.Brightness, 1f, 0f);
             GUI.DrawTexture(brightnessButtonRect, brightnessButtonImage);
-<<<<<<< HEAD
-
-            // int charWidth = screen.CharacterPixelWidth;
-=======
-            
->>>>>>> f17ae35d
+            
             int charHeight = screen.CharacterPixelHeight;
 
             CharacterInfo chInfo;
