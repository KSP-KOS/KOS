using System;
using System.Linq;
using System.Collections.Generic;
using kOS.Safe.Persistence;
using UnityEngine;
using kOS.Safe.Screen;
using kOS.Module;
using kOS.UserIO;
using kOS.Safe.UserIO;
using KSP.UI.Dialogs;

namespace kOS.Screen
{
    // Blockotronix 550 Computor Monitor
    public class TermWindow : KOSManagedWindow , ITermWindow
    {
        private const string CONTROL_LOCKOUT = "kOSTerminal";
        private const int FONTIMAGE_CHARS_PER_ROW = 16;
        
        private static readonly string root = KSPUtil.ApplicationRootPath.Replace("\\", "/");
        private static readonly Color color = new Color(1, 1, 1, 1); // opaque window color when focused
        private static readonly Color colorAlpha = new Color(1f, 1f, 1f, 0.8f); // slightly less opaque window color when not focused.
        private static readonly Color bgColor = new Color(0.0f, 0.0f, 0.0f, 1.0f); // black background of terminal
        private static readonly Color textColor = new Color(0.4f, 1.0f, 0.2f, 1.0f); // font color on terminal
        private static readonly Color textColorOff = new Color(0.8f, 0.8f, 0.8f, 0.7f); // font color when power starved.
        private static readonly Color textColorOffAlpha = new Color(0.8f, 0.8f, 0.8f, 0.8f); // font color when power starved and not focused.
        private Rect closeButtonRect = new Rect(0, 0, 0, 0); // will be resized later.        
        private Rect resizeButtonCoords = new Rect(0,0,0,0); // will be resized later.
        private GUIStyle tinyToggleStyle;
        private Vector2 resizeOldSize;
        private bool resizeMouseDown;
        private int formerCharPixelHeight;
        private int formerCharPixelWidth;
        
        private bool consumeEvent;
        private bool fontGotResized;
        private bool keyClickEnabled;
        
        private bool collapseFastBeepsToOneBeep = false; // This is a setting we might want to fiddle with depending on opinion.

        private KeyBinding rememberThrottleCutoffKey;
        private KeyBinding rememberThrottleFullKey;

        private bool allTexturesFound = true;
        private CameraManager cameraManager;
        private float cursorBlinkTime;
        private Texture2D fontImage = new Texture2D(0, 0, TextureFormat.DXT1, false);
        private Texture2D [] fontArray;
        private bool isLocked;
        /// <summary>How long blinks should last for, for various blinking needs</summary>
        private readonly TimeSpan blinkDuration = TimeSpan.FromMilliseconds(150);
        /// <summary>How long to pad between consecutive blinks to ensure they are visibly detectable as distinct blinks.</summary>
        private readonly TimeSpan blinkCoolDownDuration = TimeSpan.FromMilliseconds(50);
        /// <summary>At what milliseconds-from-epoch timestamp will the current blink be over.</summary>
        private DateTime blinkEndTime;
        /// <summary>text color that changes depending on if the computer is on</summary>
        private Color currentTextColor;

        /// <summary>Telnet repaints happen less often than Update()s.  Not every Update() has a telnet repaint happening.
        /// This tells you whether there was one this update.</summary>
        private bool telnetsGotRepainted;
        
        private Texture2D terminalImage = new Texture2D(0, 0, TextureFormat.DXT1, false);
        private Texture2D terminalFrameImage = new Texture2D(0, 0, TextureFormat.DXT1, false);
        private Texture2D terminalFrameActiveImage = new Texture2D(0, 0, TextureFormat.DXT1, false);
        private Texture2D resizeButtonImage = new Texture2D(0, 0, TextureFormat.DXT1, false);
        private Texture2D networkZigZagImage = new Texture2D(0, 0, TextureFormat.DXT1, false);
        private Texture2D brightnessButtonImage = new Texture2D(0, 0, TextureFormat.DXT1, false);
        private Texture2D fontWidthButtonImage = new Texture2D(0, 0, TextureFormat.DXT1, false);
        private Texture2D fontHeightButtonImage = new Texture2D(0, 0, TextureFormat.DXT1, false);
        private WWW beepURL;
        private AudioSource beepSource;
        private int guiTerminalBeepsPending;
        
        private SharedObjects shared;
        private KOSTextEditPopup popupEditor;

        // data stored per telnet client attached:
        private readonly List<TelnetSingletonServer> telnets; // support exists for more than one telnet client to be attached to the same terminal, thus this is a list.
        private readonly Dictionary<TelnetSingletonServer, IScreenSnapShot> prevTelnetScreens;
        
        private ExpectNextChar inputExpected = ExpectNextChar.NORMAL;
        private int pendingWidth; // width to come from a resize combo.
        
        public string TitleText {get; private set;}

        private IScreenSnapShot mostRecentScreen;
        
        private DateTime lastBufferGet = DateTime.Now;
        private DateTime lastTelnetIncrementalRepaint = DateTime.Now;
        private GUISkin customSkin;
        
        private bool uiGloballyHidden = false;
        

        public TermWindow()
        {
            IsPowered = true;
            WindowRect = new Rect(50, 60, 0, 0); // will get resized later in AttachTo().
            telnets = new List<TelnetSingletonServer>();
            prevTelnetScreens = new Dictionary<TelnetSingletonServer, IScreenSnapShot>();
        }

        public bool ShowCursor { get; set; }

        public void Awake()
        {
            LoadTexture("GameData/kOS/GFX/monitor_minimal.png", ref terminalImage);
            LoadTexture("GameData/kOS/GFX/monitor_minimal_frame.png", ref terminalFrameImage);
            LoadTexture("GameData/kOS/GFX/monitor_minimal_frame_active.png", ref terminalFrameActiveImage);
            LoadTexture("GameData/kOS/GFX/resize-button.png", ref resizeButtonImage);
            LoadTexture("GameData/kOS/GFX/network-zigzag.png", ref networkZigZagImage);
            LoadTexture("GameData/kOS/GFX/brightness-button.png", ref brightnessButtonImage);
            LoadTexture("GameData/kOS/GFX/font-width-button.png", ref fontWidthButtonImage);
            LoadTexture("GameData/kOS/GFX/font-height-button.png", ref fontHeightButtonImage);
            LoadTexture("GameData/kOS/GFX/font_sml.png", ref fontImage);
            
            LoadFontArray();
            
            LoadAudio();
            
            tinyToggleStyle = new GUIStyle(HighLogic.Skin.toggle)
            {
                fontSize = 10
            };

            var gObj = new GameObject( "texteditPopup", typeof(KOSTextEditPopup) );
            DontDestroyOnLoad(gObj);
            popupEditor = (KOSTextEditPopup)gObj.GetComponent(typeof(KOSTextEditPopup));
            popupEditor.SetUniqueId(UniqueId + 5);
            
            customSkin = BuildPanelSkin();

            GameEvents.onHideUI.Add (OnHideUI);
			GameEvents.onShowUI.Add (OnShowUI);
        }

        public void OnDestroy()
        {
            GameEvents.onHideUI.Remove(OnHideUI);
            GameEvents.onShowUI.Remove(OnShowUI);
        }
        
        private void LoadFontArray()
        {
            // Calculate image size from the presumption that it is a hardcoded number of char
            // pictures wide and that each image is square.
            // Then calculate everything else dynamically from that so that
            // you can experiment with swapping in different font image files and the code
            // will still work without a recompile:
            int charSourceSize = fontImage.width / FONTIMAGE_CHARS_PER_ROW;
            int numRows = fontImage.width / charSourceSize;
            int numCharImages = numRows * FONTIMAGE_CHARS_PER_ROW;
            
            // Make it hold all possible ASCII values even though many will be blank pictures:
            fontArray = new Texture2D[numCharImages];
            
            for (int i = 0 ; i < numCharImages ; ++i)
            {
                // TextureFormat cannot be DXT1 or DXT5 if you want to ever perform a
                // SetPixel on the texture (which we do).  So we start it off as a ARGB32
                // first, long enough to perform the SetPixel call, then compress it
                // afterward into a DXT5:
                Texture2D charImage = new Texture2D(charSourceSize, charSourceSize, TextureFormat.ARGB32, false);

                int tx = i % FONTIMAGE_CHARS_PER_ROW;
                int ty = i / FONTIMAGE_CHARS_PER_ROW;
                
                // While Unity uses the convention of upside down textures common in
                // 3D (2D images put orgin at upper-left, 3D uses lower-left), it doesn't seem
                // to apply this rule to textures loaded from files like the fontImage.
                // Thus the difference requiring the upside-down Y coord below.
                charImage.SetPixels(fontImage.GetPixels(tx * charSourceSize, fontImage.height - (ty+1) * charSourceSize, charSourceSize, charSourceSize));
                charImage.Compress(false);
                charImage.Apply();

                fontArray[i] = charImage;
            }
        }
        
        private void LoadAudio()
        {
            beepURL = new WWW("file://"+ root + "GameData/kOS/GFX/terminal-beep.wav");
            AudioClip beepClip = beepURL.audioClip;            
            beepSource = gameObject.AddComponent<AudioSource>();
            beepSource.clip = beepClip;
        }

        public void LoadTexture(String relativePath, ref Texture2D targetTexture)
        {
            var imageLoader = new WWW("file://" + root + relativePath);
            imageLoader.LoadImageIntoTexture(targetTexture);

            if (imageLoader.isDone && imageLoader.size == 0) allTexturesFound = false;
        }
        
        public void OpenPopupEditor(Volume v, GlobalPath path)
        {
            popupEditor.AttachTo(this, v, path);
            popupEditor.Open();
        }
        
        void OnHideUI()
        {
            uiGloballyHidden = true;
        }
        
        void OnShowUI()
        {
            uiGloballyHidden = false;            
        }
        
        public override void GetFocus()
        {
            Lock();
        }
        
        public override void LoseFocus()
        {
            Unlock();
        }

        public override void Open()
        {
            base.Open();
            BringToFront();
            guiTerminalBeepsPending = 0; // Closing and opening the window will wipe pending beeps from the beep queue.
        }

        public override void Close()
        {
            // Diable GUI and release all locks
            base.Close();
        }

        public void Toggle()
        {
            if (IsOpen) Close();
            else Open();
        }

        private void Lock()
        {
            if (isLocked) return;

            isLocked = true;
            ShowCursor = true;
            BringToFront();

            cameraManager = CameraManager.Instance;
            cameraManager.enabled = false;

            // Exclude the TARGETING ControlType so that we can set the target vessel with the terminal open.
            InputLockManager.SetControlLock(ControlTypes.All & ~ControlTypes.TARGETING, CONTROL_LOCKOUT);

            // Prevent editor keys from being pressed while typing
            EditorLogic editor = EditorLogic.fetch;
                //TODO: POST 0.90 REVIEW
            if (editor != null && InputLockManager.IsUnlocked(ControlTypes.All)) editor.Lock(true, true, true, CONTROL_LOCKOUT);

            // This seems to be the only way to force KSP to let me lock out the "X" throttle
            // key.  It seems to entirely bypass the logic of every other keypress in the game,
            // so the only way to fix it is to use the keybindings system from the Setup screen.
            // When the terminal is focused, the THROTTLE_CUTOFF action gets unbound, and then
            // when its unfocused later, its put back the way it was:
            rememberThrottleCutoffKey = GameSettings.THROTTLE_CUTOFF;
            GameSettings.THROTTLE_CUTOFF = new KeyBinding(KeyCode.None);
            rememberThrottleFullKey = GameSettings.THROTTLE_FULL;
            GameSettings.THROTTLE_FULL = new KeyBinding(KeyCode.None);
        }

        private void Unlock()
        {
            if (!isLocked) return;
            
            isLocked = false;

            InputLockManager.RemoveControlLock(CONTROL_LOCKOUT);

            cameraManager.enabled = true;


            EditorLogic editor = EditorLogic.fetch;
            if (editor != null) editor.Unlock(CONTROL_LOCKOUT);

            // This seems to be the only way to force KSP to let me lock out the "X" throttle
            // key.  It seems to entirely bypass the logic of every other keypress in the game:
            if (rememberThrottleCutoffKey != null)
                GameSettings.THROTTLE_CUTOFF = rememberThrottleCutoffKey;
            if (rememberThrottleFullKey != null)
                GameSettings.THROTTLE_FULL = rememberThrottleFullKey;

        }

        void OnGUI()
        {
            if (!IsOpen) return;
            
            ProcessUnconsumedInput();

            if (isLocked) ProcessKeyEvents();
            
            try
            {
                if (FlightResultsDialog.isDisplaying) return;
                if (uiGloballyHidden && kOS.Safe.Utilities.SafeHouse.Config.ObeyHideUI) return;
            }
            catch(NullReferenceException)
            {
            }
            
            GUI.skin = HighLogic.Skin;
            
            GUI.color = isLocked ? color : colorAlpha;

            // Should probably make "gui screen name for my CPU part" into some sort of utility method:
            ChangeTitle(CalcualteTitle());

            WindowRect = GUI.Window(UniqueId, WindowRect, TerminalGui, TitleText);
            
            if (consumeEvent)
            {
                consumeEvent = false;
                Event.current.Use();
            }

        }
        
        void Update()
        {
            if (shared == null || shared.Vessel == null || shared.Vessel.parts.Count == 0)
            {
                // Holding onto a vessel instance that no longer exists?
                Close();
            }
            GetNewestBuffer();
            TelnetOutputUpdate();
            ProcessTelnetInput(); // want to do this even when the terminal isn't actually displaying.
            if (telnetsGotRepainted)
            {
                // Move the beeps from the screenbuffer "queue" to my own local terminal "queue".
                // This is only done in the Update() when telentRepaint got triggered
                // because otherwise the GUI terminal could wipe shared.Screen.BeepsPending to zero during an update
                // where the telnet terminal never saw the beeps pending and never knew to print the beeps out.
                guiTerminalBeepsPending += shared.Screen.BeepsPending;
                shared.Screen.BeepsPending = 0; // Presume all the beeping has been dealt with for both the telnets and the GUI terminal.
            }

            if (!IsOpen ) return;
         
            UpdateLogic();
            UpdateGUIBeeps();

            if (!isLocked) return;

            cursorBlinkTime += Time.deltaTime;
            if (cursorBlinkTime > 1) cursorBlinkTime -= 1;
        }
        
        void UpdateGUIBeeps()
        {
            // Eat just one beep off the pending queue.  Wait for a future
            // Update() to consume more, if there are any more:
            if (guiTerminalBeepsPending > 0)
            {
                // Behavior depending on whether we'd like BEEP, BEEP, BEEP to
                // emit 3 back to back beeps, or just one beep ingoring overlapping beeps.
                // Many hardware terminals only emit one beep when given a string
                // of lots of beeps.
                if (collapseFastBeepsToOneBeep)
                {
                    Beep();
                    guiTerminalBeepsPending = 0;
                }
                else
                {
                    if (Beep())
                        --guiTerminalBeepsPending;
                }
            }
        }
        
        /// <summary>
        /// Attempts to make Unity start a playthrough of the beep audio clip.  The playthrough will continue
        /// on its own in the background while the rest of the code continues on.  It will do nothing if the previous
        /// beep is still being played.  (We only gave ourselves one audio beep source per GUI terminal so we can't play beeps
        /// simultaneously.)<br/>
        /// Addendum: It will redirect into a visual beep if that is called for instead.
        /// </summary>
        /// <returns>true if it beeped.  false if it coudn't beep yet (because the audio source is still busy emitting the previous beep).</returns>
        bool Beep()
        {
            if (shared.Screen.VisualBeep)
            {
                DateTime nowTime = DateTime.Now;
                if (nowTime < (blinkEndTime + (blinkCoolDownDuration))) // prev blink not done yet.
                    return false;
                
                // Turning this timer on tells GUI repainter elsewhere in this class to paint in reverse until it expires:
                blinkEndTime = nowTime + blinkDuration;
            }
            else
            {
                if (beepSource.isPlaying)
                    return false; // prev beep sound still is happening.
                
                // This is nonblocking.  Begins playing sound in background.  Code will not wait for it to finish:
                beepSource.Play();
            }
            return true;
        }

        void TelnetOutputUpdate()
        {
            DateTime newTime = DateTime.Now;
            telnetsGotRepainted = false;
            
            // Throttle it back so the faster Update() rates don't cause pointlessly repeated work:
            // Needs to be no faster than the fastest theoretical typist or script might change the view.
            if (newTime > lastTelnetIncrementalRepaint + TimeSpan.FromMilliseconds(50)) // = 1/20th second.
            {
                lastTelnetIncrementalRepaint = newTime;
                foreach (TelnetSingletonServer telnet in telnets)
                {
                    RepaintTelnet(telnet, false); // try the incremental differ update.
                }
                telnetsGotRepainted = true;
            }
        }

        /// <summary>
        /// Process the GUI event handler key events that are being seen the by GUI terminal,
        /// by translating them into values from the UnicodeCommand enum first if need be,
        /// and then passing them through to ProcessOneInputChar().
        /// </summary>
        void ProcessKeyEvents()
        {
            Event e = Event.current;
            if (e.type == EventType.KeyDown)
            {
                // Unity handles some keys in a particular way
                // e.g. Keypad7 is mapped to 0xffb7 instead of 0x37
                var c = (char)(e.character & 0x007f);

                // command sequences
                if (e.keyCode == KeyCode.C && e.control) // Ctrl+C
                {
                    ProcessOneInputChar((char)UnicodeCommand.BREAK, null);
                    consumeEvent = true;
                    return;
                }
                // Command used to be Control-shift-X, now we don't care if shift is down aymore, to match the telnet expereince
                // where there is no such thing as "uppercasing" a control char.
                if ((e.keyCode == KeyCode.X && e.control) ||
                    (e.keyCode == KeyCode.D && e.control) // control-D to match the telnet experience
                   )
                {
                    ProcessOneInputChar((char)0x000d, null);
                    consumeEvent = true;
                    return;
                }
                
                if (e.keyCode == KeyCode.A && e.control)
                {
                    ProcessOneInputChar((char)0x0001, null);
                    consumeEvent = true;
                    return;
                }
                
                if (e.keyCode == KeyCode.E && e.control)
                {
                    ProcessOneInputChar((char)0x0005, null);
                    consumeEvent = true;
                    return;
                }
                
                if (0x20 <= c && c < 0x7f) // printable characters
                {
                    ProcessOneInputChar(c, null);
                    consumeEvent = true;
                    cursorBlinkTime = 0.0f; // Don't blink while the user is still actively typing.
                }
                else if (e.keyCode != KeyCode.None)
                {
                    consumeEvent = true;
                    switch (e.keyCode)
                    {
                        case KeyCode.Tab:          ProcessOneInputChar('\t', null);                                  break;
                        case KeyCode.LeftArrow:    ProcessOneInputChar((char)UnicodeCommand.LEFTCURSORONE, null);    break;
                        case KeyCode.RightArrow:   ProcessOneInputChar((char)UnicodeCommand.RIGHTCURSORONE, null);   break;
                        case KeyCode.UpArrow:      ProcessOneInputChar((char)UnicodeCommand.UPCURSORONE, null);      break;
                        case KeyCode.DownArrow:    ProcessOneInputChar((char)UnicodeCommand.DOWNCURSORONE, null);    break;
                        case KeyCode.Home:         ProcessOneInputChar((char)UnicodeCommand.HOMECURSOR, null);       break;
                        case KeyCode.End:          ProcessOneInputChar((char)UnicodeCommand.ENDCURSOR, null);        break;
                        case KeyCode.PageUp:       ProcessOneInputChar((char)UnicodeCommand.PAGEUPCURSOR, null);     break;
                        case KeyCode.PageDown:     ProcessOneInputChar((char)UnicodeCommand.PAGEDOWNCURSOR, null);   break;
                        case KeyCode.Delete:       ProcessOneInputChar((char)UnicodeCommand.DELETERIGHT, null);      break;
                        case KeyCode.Backspace:    ProcessOneInputChar((char)UnicodeCommand.DELETELEFT, null);       break;
                        case KeyCode.KeypadEnter:  // (deliberate fall through to next case)
                        case KeyCode.Return:       ProcessOneInputChar((char)UnicodeCommand.STARTNEXTLINE, null);    break;
                        
                        // More can be added to the list here to support things like F1, F2, etc.  But at the moment we don't use them yet.
                        
                        // default: ignore and allow the event to pass through to whatever else wants to read it:
                        default:                   consumeEvent = false;                                             break;
                    }
                    cursorBlinkTime = 0.0f;// Don't blink while the user is still actively typing.
                }
            }
        }
        
        /// <summary>
        /// Read all pending input from all telnet clients attached and process it all.
        /// Hopefully this won't bog down anything, as we don't expect to get lots
        /// of chars at once from keyboard input in a single update.  The amount of
        /// characters pending in the queues should be very small since this is flushing it out
        /// every update.  It could potentially be large if someone does a big cut-n-paste
        /// into their terminal window and their telnet client therefore sends a wall of
        /// text within the span of one Update().  Premature optimization is bad, so we'll
        /// wait to see if that is a problem later.
        /// </summary>
        private void ProcessTelnetInput()
        {
            foreach (var telnet in telnets)
            {
                while (telnet.InputWaiting())
                {
                    ProcessOneInputChar(telnet.ReadChar(), telnet);
                }
            }
        }

        /// <summary>
        /// Respond to one single input character in Unicode, using the pretend
        /// virtual Unicode terminal keycodes described in the UnicodeCommand enum.
        /// To keep things simple, all key input is coerced into single Unicode chars
        /// even if the actual keypress takes multiple characters to express in its
        /// native form (i.e. ESC [ A means left-arrow on a VT100 terminal.  If
        /// a telnet is talking via VT100 codes, that ESC [ A will get converted into
        /// a single UnicdeCommand.LEFTCURSORONE character before being sent here.)
        /// <br/>
        /// This method is public because it is also how other mods should send input
        /// to the terminal if they want some other source to send simulated keystrokes.
        /// </summary>
        /// <param name="ch">The character, which might be a UnicodeCommand char</param>
        /// <param name="whichTelnet">If this came from a telnet session, which one did it come from?
        /// Set to null in order to say it wasn't from a telnet but was from the interactive GUI</param>
        /// <param name="doQueuing">true if the keypress should get queued if we're not ready for it
        /// right now.  If false, then the keypress will be ignored if we're not ready for it.</param>
        public void ProcessOneInputChar(char ch, TelnetSingletonServer whichTelnet, bool doQueuing = true)
        {
            // Weird exceptions for multi-char data combos that would have been begun on previous calls to this method:
            switch (inputExpected)
            {
                case ExpectNextChar.RESIZEWIDTH:
                    pendingWidth = ch;
                    inputExpected = ExpectNextChar.RESIZEHEIGHT;
                    return;
                case ExpectNextChar.RESIZEHEIGHT:
                    int height = ch;
                    shared.Screen.SetSize(height, pendingWidth);
                    inputExpected = ExpectNextChar.NORMAL;
                    return;
                default:
                    break;
            }

            // Printable ASCII section of Unicode - the common vanilla situation
            // (Idea: Since this is all Unicode anyway, should we allow a wider range to
            // include multi-language accent characters and so on?  Answer: to do so we'd
            // first need to expand the font pictures in the font image file, so it's a
            // bigger task than it may first seem.)
            if (0x0020 <= ch && ch <= 0x007f)
            {
                 Type(ch, doQueuing);
            }
            else
            {
                switch(ch)
                {
                    // A few conversions from UnicodeCommand into those parts of ASCII that it 
                    // maps directly into nicely, otherwise just pass it through to SpecialKey():

                    case (char)UnicodeCommand.DELETELEFT:
                    case (char)8:
                        Type((char)8, doQueuing);
                        break;
                    case (char)UnicodeCommand.STARTNEXTLINE:
                    case '\r':
                        Type('\r', doQueuing);
                        break;
                    case '\t':
                        Type('\t', doQueuing);
                        break;
                    case (char)UnicodeCommand.RESIZESCREEN:
                        inputExpected = ExpectNextChar.RESIZEWIDTH;
                        break; // next expected char is the width.
                        
                    // Finish session:  If GUI, then close window.  If Telnet, then detatch from the session:
                    
                    case (char)0x0004/*control-D*/: // How users of unix shells are used to doing this.
                    case (char)0x0018/*control-X*/: // How kOS did it in the past in the GUI window.
                        if (shared.Interpreter.IsAtStartOfCommand())
                        {
                            if (whichTelnet == null)
                                Close();
                            else
                                whichTelnet.DisconnectFromProcessor();
                        }
                        break;
                        
                    // User asking for redraw (Unity already requires that we continually redraw the GUI Terminal, so this is only meaningful for telnet):
                    
                    case (char)UnicodeCommand.REQUESTREPAINT:
                        if (whichTelnet != null)
                        {
                            ResizeAndRepaintTelnet(whichTelnet, shared.Screen.ColumnCount, shared.Screen.RowCount, true);
                        }
                        break;
                        
                    // Typical case is to just let SpecialKey do the work:
                    
                    default:
                        SpecialKey(ch, doQueuing);
                        break;
                }
            }

            // else ignore it - unimplemented char.
        }

        void Type(char ch, bool doQueuing = true)
        {
            if (shared != null)
            {
<<<<<<< HEAD
                shared.Interpreter.Type(ch);
                if (IsOpen && keyClickEnabled)
                    shared.SoundMaker.BeginFileSound("click");
=======
                if (shared.Interpreter != null && shared.Interpreter.IsWaitingForCommand())
                {
                    shared.Interpreter.Type(ch);
                }
                else if (doQueuing)
                {
                    shared.Screen.CharInputQueue.Enqueue(ch);
                }
                if (IsOpen && keyClickEnabled && doQueuing)
                    shared.SoundMaker.BeginSound("click");
>>>>>>> 0d50ed89
            }
        }

        void SpecialKey(char key, bool doQueuing = true)
        {
            if (shared != null)
            {
<<<<<<< HEAD
                bool wasUsed = shared.Interpreter.SpecialKey(key);
                if (IsOpen && keyClickEnabled && wasUsed)
                    shared.SoundMaker.BeginFileSound("click");
=======
                bool wasUsed = false;
                
                if (shared.Interpreter != null && 
                    (shared.Interpreter.IsWaitingForCommand() || (key == (char)UnicodeCommand.BREAK)))
                {
                    wasUsed = shared.Interpreter.SpecialKey(key);
                }
                else if (doQueuing)
                {
                    shared.Screen.CharInputQueue.Enqueue(key);
                    wasUsed = true;
                }
                if (IsOpen && keyClickEnabled && wasUsed && doQueuing)
                    shared.SoundMaker.BeginSound("click");
>>>>>>> 0d50ed89
            }
        }
        
        /// <summary>
        /// When the input queue is not empty and the program or command is done such that
        /// the input cursor is now all the way back to the interpreter awaiting new input,
        /// send that queue out to the interpreter.  This allows you to type the next command
        /// blindly while waiting for the previous one to finish.
        /// This is how people used to terminals would expect things to work.
        /// </summary>
        void ProcessUnconsumedInput()
        {
            if (shared != null && shared.Interpreter != null && shared.Interpreter.IsWaitingForCommand())
            {
                Queue<char> q = shared.Screen.CharInputQueue;
                
                while (q.Count > 0 && shared.Interpreter.IsWaitingForCommand())
                {
                    // Setting doQueuing to false here just as an
                    // additional safety measure.  Hypothetically it
                    // should never re-queue this input because we're
                    // in the condition where it will consume it right
                    // away.  But just in case there's some error in
                    // that logic, we want to avoid an infinite loop here
                    // (which could happen if we kept re-queuing the
                    // chars every time we processed one in this loop.)
                    char key = q.Dequeue();
                    ProcessOneInputChar(key, null, false);
                }
            }
        }
        
        /// <summary>
        /// Get the newest copy of the screen buffer once, for use in all calculations for a while.
        /// This was added when telnet clients were added.  The execution cost of obtaining a buffer snapshot
        /// from the ScreenBuffer class is non-trivial, and therefore shouldn't be done over and over
        /// for each telnet client that needs it within the span of a short time.  This gets it
        /// once for all of them to borrow.  All calls will re-use this copy for a while,
        /// until the next terminal refresh (1/20th of a second, at the moment).
        /// </summary>
        void GetNewestBuffer()
        {
            DateTime newTime = DateTime.Now;
            
            // Throttle it back so the faster Update() rates don't cause pointlessly repeated work:
            // Needs to be no faster than the fastest theoretical typist or script might change the view.
            if (newTime > lastBufferGet + TimeSpan.FromMilliseconds(50)) // = 1/20th second.
            {
                mostRecentScreen = new ScreenSnapShot(shared.Screen);
                lastBufferGet = newTime;
            }
        }

        void TerminalGui(int windowId)
        {

            if (!allTexturesFound)
            {
                GUI.Label(new Rect(15, 15, 450, 300), "Error: Some or all kOS textures were not found. Please " +
                           "go to the following folder: \n\n<Your KSP Folder>\\GameData\\kOS\\GFX\\ \n\nand ensure that the png texture files are there.");

                GUI.Label(closeButtonRect, "Close");
                return;
            }

            if (shared == null || shared.Screen == null)
            {
                return;
            }
            IScreenBuffer screen = shared.Screen;
            
            GUI.color = isLocked ? color : colorAlpha;
            GUI.DrawTexture(new Rect(15, 20, WindowRect.width-30, WindowRect.height-55), terminalImage);

            if (telnets.Count > 0)
                DrawTelnetStatus();

            closeButtonRect = new Rect(WindowRect.width-75, WindowRect.height-30, 50, 25);
            Rect reverseButtonRect = new Rect(WindowRect.width-180, WindowRect.height-42, 100, 18);
            Rect visualBeepButtonRect = new Rect(WindowRect.width-180, WindowRect.height-22, 100, 18);
            Rect keyClickButtonRect = new Rect(10, WindowRect.height - 22, 85, 18);
            Rect rasterBarsButtonRect = new Rect(10, WindowRect.height - 42, 85, 18);
            Rect brightnessRect = new Rect(3, WindowRect.height - 100, 8, 50);
            Rect brightnessButtonRect = new Rect(1, WindowRect.height - 48, brightnessButtonImage.width, brightnessButtonImage.height);
            Rect fontWidthButtonRect = new Rect(15, WindowRect.height-32, fontWidthButtonImage.width, fontWidthButtonImage.height);
            Rect fontWidthLabelRect = new Rect(35, WindowRect.height-28, 20, 10);
            Rect fontWidthLessButtonRect = new Rect(65, WindowRect.height-28, 10, 10);
            Rect fontWidthMoreButtonRect = new Rect(90, WindowRect.height-28, 10, 10);
            Rect fontHeightButtonRect = new Rect(140, WindowRect.height-32, fontHeightButtonImage.width, fontHeightButtonImage.height);
            Rect fontHeightLabelRect = new Rect(160, WindowRect.height-28, 20, 10);
            Rect fontHeightLessButtonRect = new Rect(185, WindowRect.height-28, 10, 10);
            Rect fontHeightMoreButtonRect = new Rect(210, WindowRect.height-28, 10, 10);

            resizeButtonCoords = new Rect(WindowRect.width-resizeButtonImage.width,
                                          WindowRect.height-resizeButtonImage.height,
                                          resizeButtonImage.width,
                                          resizeButtonImage.height);
            if (GUI.RepeatButton(resizeButtonCoords, resizeButtonImage ))
            {
                if (! resizeMouseDown)
                {
                    // Remember the fact that this mouseDown started on the resize button:
                    resizeMouseDown = true;
                    resizeOldSize = new Vector2(WindowRect.width, WindowRect.height);
                }
            }

            if (GUI.Button(closeButtonRect, "Close"))
            {
                Close();
                Event.current.Use();
            }
            
            screen.ReverseScreen = GUI.Toggle(reverseButtonRect, screen.ReverseScreen, "Reverse Screen", tinyToggleStyle);
            screen.VisualBeep = GUI.Toggle(visualBeepButtonRect, screen.VisualBeep, "Visual Beep", tinyToggleStyle);
            keyClickEnabled = GUI.Toggle(keyClickButtonRect, keyClickEnabled, "Keyclicker", tinyToggleStyle);
            screen.Brightness = GUI.VerticalSlider(brightnessRect, screen.Brightness, 1f, 0f);
            GUI.DrawTexture(brightnessButtonRect, brightnessButtonImage);

            int charWidth = screen.CharacterPixelWidth;
            int charHeight = screen.CharacterPixelHeight;
            
            GUI.DrawTexture(fontWidthButtonRect, fontWidthButtonImage);
            GUI.Label(fontWidthLabelRect,charWidth+"px", customSkin.label);
            if (GUI.Button(fontWidthLessButtonRect, "-", customSkin.button))
                charWidth = Math.Max(4, charWidth - 2);
            if (GUI.Button(fontWidthMoreButtonRect, "+", customSkin.button))
                charWidth = Math.Min(24, charWidth + 2);

            GUI.DrawTexture(fontHeightButtonRect, fontHeightButtonImage);
            GUI.Label(fontHeightLabelRect,charHeight+"px", customSkin.label);
            if (GUI.Button(fontHeightLessButtonRect, "-", customSkin.button))
                charHeight = Math.Max(4, charHeight - 2);
            if (GUI.Button(fontHeightMoreButtonRect, "+", customSkin.button))
                charHeight = Math.Min(24, charHeight + 2);

            screen.CharacterPixelWidth = charWidth;
            screen.CharacterPixelHeight = charHeight;

            fontGotResized = false;
            if (formerCharPixelWidth != screen.CharacterPixelWidth || formerCharPixelHeight != screen.CharacterPixelHeight)
            {
                formerCharPixelWidth = screen.CharacterPixelWidth;
                formerCharPixelHeight = screen.CharacterPixelHeight;
                screen.SetSize(HowManyRowsFit(), HowManyColumnsFit());
                fontGotResized = true;
            }

            currentTextColor = IsPowered ? textColor : textColorOff;
                        
            // Paint the background color.
            DateTime nowTime = DateTime.Now;
            bool reversingScreen = (nowTime > blinkEndTime) ? screen.ReverseScreen : (!screen.ReverseScreen);
            if (reversingScreen)
            {   // In reverse screen mode, draw a big rectangle in foreground color across the whole active screen area:
                GUI.color = AdjustColor(textColor, screen.Brightness);
                GUI.DrawTexture(new Rect(15, 20, WindowRect.width-30, WindowRect.height-55), Texture2D.whiteTexture, ScaleMode.ScaleAndCrop );
            }
            GUI.BeginGroup(new Rect(28, 38, screen.ColumnCount * charWidth, screen.RowCount * charHeight));

            List<IScreenBufferLine> buffer = mostRecentScreen.Buffer; // just to keep the name shorter below:

            // Sometimes the buffer is shorter than the terminal height if the resize JUST happened in the last Update():
            int rowsToPaint = Math.Min(screen.RowCount, buffer.Count);

            for (int row = 0; row < rowsToPaint; row++)
            {
                IScreenBufferLine lineBuffer = buffer[row];
                for (int column = 0; column < lineBuffer.Length; column++)
                {
                    char c = lineBuffer[column];
                    if (c != 0 && c != 9 && c != 32 && c < fontArray.Length)
                        ShowCharacterByAscii(c, column, row, reversingScreen,
                                             charWidth, charHeight, screen.Brightness);
                }
            }

            bool blinkOn = cursorBlinkTime < 0.5f &&
                           screen.CursorRowShow < screen.RowCount &&
                           IsPowered &&
                           ShowCursor;
            
            if (blinkOn)
            {
                ShowCharacterByAscii((char)1, screen.CursorColumnShow, screen.CursorRowShow, reversingScreen,
                                     charWidth, charHeight, screen.Brightness);
            }
            
            GUI.EndGroup();
            
            GUI.color = color; // screen size label was never supposed to be in green like the terminal is:            

            // Draw the rounded corner frame atop the chars field, so it covers the sqaure corners of the character zone
            // if they bleed over a bit.  Also, change which variant is used depending on focus:
            if (isLocked)
                GUI.DrawTexture(new Rect(15, 20, WindowRect.width-30, WindowRect.height-55), terminalFrameActiveImage);            
            else
                GUI.DrawTexture(new Rect(15, 20, WindowRect.width-30, WindowRect.height-55), terminalFrameImage);            

            GUI.Label(new Rect(WindowRect.width/2-40, WindowRect.height-12,100,10), screen.ColumnCount+"x"+screen.RowCount, customSkin.label);

            if (!fontGotResized)
                CheckResizeDrag(); // Has to occur before DragWindow or else DragWindow will consume the event and prevent drags from being seen by the resize icon.
            GUI.DragWindow();
        }
        
        protected Color AdjustColor(Color baseColor, float brightness)
        {
            Color newColor = baseColor;
            newColor.a = brightness; // represent dimness by making it fade into the backround.
            return newColor;
        }

        /// <summary>
        ///  Draw a little status line at the bottom as a reminder that you are sharing the terminal with a telnet session:
        /// </summary>
        protected void DrawTelnetStatus()
        {
            int num = telnets.Count;
            string message = String.Format( "{0} telnet client{1} attached", num, (num == 1 ? "" : "s"));
            GUI.DrawTexture(new Rect(10, WindowRect.height - 25, 25, 25), networkZigZagImage);
            GUI.Label(new Rect(40, WindowRect.height - 25, 160, 20), message);
        }
        
        protected void CheckResizeDrag()
        {
            if (Input.GetMouseButton(0) && !fontGotResized ) // mouse button is maybe dragging the frame
            {
                if (resizeMouseDown) // and it's in the midst of a drag.
                {
                    Vector2 dragDelta = MousePosAbsolute - MouseButtonDownPosAbsolute;
                    WindowRect = new Rect(WindowRect.xMin,
                                          WindowRect.yMin,
                                          Math.Max(resizeOldSize.x + dragDelta.x, 200),
                                          Math.Max(resizeOldSize.y + dragDelta.y, 200));
                }
            }
            else // mouse button is up
            {
                if (resizeMouseDown) // and it had been dragging a resize before.
                {
                    resizeMouseDown = false;
                    // Resize by integer character cells, not by actual x/y pixels:
                    // Note I wanted to call this dynamically as it's resizing, but there's some weird issue
                    // with the timing of it, where the windowRect is temporarily set to a bogus value during the
                    // time it was trying to run this, and thus it created exception-throwing code unless it waits
                    // until the drag is done before trying to calculate this.
                    // The effect the user sees is that the text can float in space past the edge of the window (when
                    // shrinking the size) until the resize drag is done, and then it redraws itself.
                    shared.Screen.SetSize(HowManyRowsFit(), HowManyColumnsFit());
                }
            }
        }
        
        void ShowCharacterByAscii(char ch, int x, int y, bool reversingScreen, int charWidth, int charHeight, float brightness)
        {
            GUI.BeginGroup(new Rect((x * charWidth), (y * charHeight), charWidth, charHeight));
            GUI.color = AdjustColor(reversingScreen ? bgColor : currentTextColor, brightness);            
            GUI.DrawTexture(new Rect(0, 0, charWidth, charHeight), fontArray[ch], ScaleMode.StretchToFill, true);
            GUI.EndGroup();
        }

        public Rect GetRect()
        {
            return WindowRect;
        }
        
        public void Print( string str )
        {
            shared.Screen.Print( str );
        }

        internal void AttachTo(SharedObjects sharedObj)
        {
            shared = sharedObj;
            shared.Window = this;
            
            shared.Screen.CharacterPixelWidth = 8;
            shared.Screen.CharacterPixelHeight = 8;
            shared.Screen.Brightness = 0.5f;
            formerCharPixelWidth = shared.Screen.CharacterPixelWidth;
            formerCharPixelHeight = shared.Screen.CharacterPixelHeight;

            NotifyOfScreenResize(shared.Screen);
            shared.Screen.AddResizeNotifier(NotifyOfScreenResize);
            ChangeTitle(CalcualteTitle());
        }
        
        internal string CalcualteTitle()
        {
           KOSNameTag partTag = shared.KSPPart.Modules.OfType<KOSNameTag>().FirstOrDefault();
           return String.Format("{0} CPU: {1} ({2})",
                                shared.Vessel.vesselName,
                                shared.KSPPart.partInfo.title.Split(' ')[0], // just the first word of the name, i.e "CX-4181"
                                ((partTag==null) ? "" : partTag.nameTag)
                                );
        }
        
        internal void AttachTelnet(TelnetSingletonServer server)
        {
            telnets.AddUnique(server);
            prevTelnetScreens[server] = null;
        }

        internal void DetachTelnet(TelnetSingletonServer server)
        {
            server.DisconnectFromProcessor();
            telnets.Remove(server);
        }
        
        public void DetachAllTelnets()
        {
            // Have to use a (shallow) copy of the list, because the act of detaching telnets
            // will delete from the list while we're trying to iterate through it:
            TelnetSingletonServer[] listSnapshot = telnets.ToArray();
            
            foreach (TelnetSingletonServer telnet in listSnapshot)
            {
                DetachTelnet(telnet);
            }
        }

        internal int NotifyOfScreenResize(IScreenBuffer sb)
        {
            WindowRect = new Rect(WindowRect.xMin, WindowRect.yMin, sb.ColumnCount*sb.CharacterPixelWidth + 65, sb.RowCount*sb.CharacterPixelHeight + 100);

            foreach (TelnetSingletonServer telnet in telnets)
            {
                ResizeAndRepaintTelnet(telnet, sb.ColumnCount, sb.RowCount, false);
            }
            return 0;
        }
        
        /// <summary>
        /// Tell the telnet session to resize itself
        /// </summary>
        /// <param name="telnet">which telnet session to send to</param>
        /// <param name="width">new width</param>
        /// <param name="height">new height</param>
        /// <param name="unconditional">if true, then send the resize message no matter what.  If false,
        /// then only send it if we calculate that the size changed.</param>
        private void ResizeAndRepaintTelnet(TelnetSingletonServer telnet, int width, int height, bool unconditional)
        {
            // Don't bother telling it to resize if its already the same size - this should stop resize spew looping:
            if (unconditional || telnet.ClientWidth != width || telnet.ClientHeight != height)
            {
                string resizeCmd = new string( new [] {(char)UnicodeCommand.RESIZESCREEN, (char)width, (char)height} );
                telnet.Write(resizeCmd);
                RepaintTelnet(telnet, true);
            }            
        }
        
        internal void ChangeTitle(string newTitle)
        {
            if (TitleText != newTitle) // For once, a direct simple reference-equals is really what we want.  Immutable strings should make this work quickly.
            {
                TitleText = newTitle;
                foreach (TelnetSingletonServer telnet in telnets)
                    SendTitleToTelnet(telnet);
            }
        }

        internal void SendTitleToTelnet(TelnetSingletonServer telnet)
        {
            // Make the telnet client learn about the new title:
            string changeTitleCmd = String.Format("{0}{1}{2}",
                                                  (char)UnicodeCommand.TITLEBEGIN,
                                                  TitleText,
                                                  (char)UnicodeCommand.TITLEEND);
            telnet.Write(changeTitleCmd);
        }

        /// <summary>
        /// Do the repaint of the telnet session.
        /// </summary>
        /// <param name="telnet">which telnet session to repaint</param>
        /// <param name="fullSync">if true, then ignore the diffing algorithm and just redraw everything.</param>
        internal void RepaintTelnet(TelnetSingletonServer telnet, bool fullSync)
        {
            if (fullSync || prevTelnetScreens[telnet] == null)
            {
                RepaintTelnetFull(telnet);
                return;
            }
            
            // If the state of the screen reverse, or the visual bell flags, has changed since last time,
            // spit out the characters to change the state:
            if (telnet.ReverseScreen != shared.Screen.ReverseScreen)
            {
                telnet.Write(shared.Screen.ReverseScreen ? ((char)UnicodeCommand.REVERSESCREENMODE) : ((char)UnicodeCommand.NORMALSCREENMODE));
                telnet.ReverseScreen = shared.Screen.ReverseScreen;
            }
            if (telnet.VisualBeep != shared.Screen.VisualBeep)
            {
                telnet.Write(shared.Screen.VisualBeep ? ((char)UnicodeCommand.VISUALBEEPMODE) : ((char)UnicodeCommand.AUDIOBEEPMODE));
                telnet.VisualBeep = shared.Screen.VisualBeep;
            }            
            string updateText = mostRecentScreen.DiffFrom(prevTelnetScreens[telnet]);
            telnet.Write(updateText);
            
            prevTelnetScreens[telnet] = mostRecentScreen.DeepCopy();
            for (int i = 0 ; i < shared.Screen.BeepsPending ; ++i)
                telnet.Write((char)UnicodeCommand.BEEP); // The terminal's UnicodeMapper will convert this to ascii 0x07 if the right terminal type.
        }
        
        /// <summary>
        /// Cover the case where the whole screen needs to be repainted from scratch.
        /// </summary>
        /// <param name="telnet">which telnet to paint to.</param>
        private void RepaintTelnetFull(TelnetSingletonServer telnet)
        {   
            List<IScreenBufferLine> buffer = mostRecentScreen.Buffer; // just to keep the name shorter below:

            // Sometimes the buffer is shorter than the terminal height if the resize JUST happened in the last Update():
            int rowsToPaint = Math.Min(shared.Screen.RowCount, buffer.Count);
            
            telnet.Write((char)UnicodeCommand.CLEARSCREEN);
            for (int row = 0 ; row < rowsToPaint ; ++row)
            {
                IScreenBufferLine lineBuffer = buffer[row];
                int columnOfLastContent = -1;
                for (int col = 0 ; col < lineBuffer.Length ; ++col)
                {
                    char ch = lineBuffer[col];
                    switch (ch)
                    {
                        case (char)0x0000: // The buffer pads null chars into the 'dead' space of the screen past the last printed char.
                            break;
                        case (char)0x0009: // tab chars - really shouldn't be in the buffer.
                            break;
                        default:
                            columnOfLastContent = col;
                            break;
                    }
                }
                if (columnOfLastContent >= 0) // skip for empty lines
                {
                    string line = lineBuffer.ToString().Substring(0, columnOfLastContent+1);
                    telnet.Write(line);
                }
                if (row < rowsToPaint-1) //don't write the eoln for the lastmost line.
                    telnet.Write((char)UnicodeCommand.STARTNEXTLINE);
            }

            // ensure cursor locatiom (in case it's not at the bottom):
            telnet.Write(String.Format("{0}{1}{2}",
                                       (char)UnicodeCommand.TELEPORTCURSOR,
                                       // The next two are cast to char because, for example, a value of 76 should be
                                       // encoded as (char)76 (which is 'L'), rather than as '7' followed by '6':
                                       (char)mostRecentScreen.CursorColumn,
                                       (char)mostRecentScreen.CursorRow));

            prevTelnetScreens[telnet] = mostRecentScreen.DeepCopy();
        }
        
        public void ClearScreen()
        {
            shared.Screen.ClearScreen();
            foreach (TelnetSingletonServer telnet in telnets)
            {
                telnet.Write((char)UnicodeCommand.CLEARSCREEN);
                prevTelnetScreens[telnet] = ScreenSnapShot.EmptyScreen(shared.Screen);
            }
        }

        public int NumTelnets()
        {
            return telnets.Count;
        }
        
        private int HowManyRowsFit()
        {
            return (int)(WindowRect.height - 100) / shared.Screen.CharacterPixelHeight;
        }

        private int HowManyColumnsFit()
        {
            return (int)(WindowRect.width - 65) / shared.Screen.CharacterPixelWidth;
        }
        
        private static GUISkin BuildPanelSkin()
        {
            GUISkin theSkin = kOS.Utilities.Utils.GetSkinCopy(HighLogic.Skin);

            theSkin.label.fontSize = 10;
            theSkin.label.normal.textColor = Color.white;
            theSkin.label.padding = new RectOffset(0, 0, 0, 0);
            theSkin.label.margin = new RectOffset(1, 1, 1, 1);

            theSkin.button.fontSize = 10;
            theSkin.button.padding = new RectOffset(0, 0, 0, 0);
            theSkin.button.margin = new RectOffset(0, 0, 0, 0);

            return theSkin;
        }
    }
}<|MERGE_RESOLUTION|>--- conflicted
+++ resolved
@@ -633,11 +633,6 @@
         {
             if (shared != null)
             {
-<<<<<<< HEAD
-                shared.Interpreter.Type(ch);
-                if (IsOpen && keyClickEnabled)
-                    shared.SoundMaker.BeginFileSound("click");
-=======
                 if (shared.Interpreter != null && shared.Interpreter.IsWaitingForCommand())
                 {
                     shared.Interpreter.Type(ch);
@@ -648,7 +643,6 @@
                 }
                 if (IsOpen && keyClickEnabled && doQueuing)
                     shared.SoundMaker.BeginSound("click");
->>>>>>> 0d50ed89
             }
         }
 
@@ -656,11 +650,6 @@
         {
             if (shared != null)
             {
-<<<<<<< HEAD
-                bool wasUsed = shared.Interpreter.SpecialKey(key);
-                if (IsOpen && keyClickEnabled && wasUsed)
-                    shared.SoundMaker.BeginFileSound("click");
-=======
                 bool wasUsed = false;
                 
                 if (shared.Interpreter != null && 
@@ -675,7 +664,6 @@
                 }
                 if (IsOpen && keyClickEnabled && wasUsed && doQueuing)
                     shared.SoundMaker.BeginSound("click");
->>>>>>> 0d50ed89
             }
         }
         
