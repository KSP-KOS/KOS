﻿using kOS.Module;
using kOS.Safe.Encapsulation.Suffixes;
using kOS.Safe.Module;
using kOS.Safe.Utilities;
using kOS.UserIO;
using kOS.Utilities;
using KSP.UI.Screens;
using System;
using System.Collections.Generic;
using System.Linq;
using UnityEngine;

namespace kOS.Screen
{
    /// <summary>
    /// Window that holds the popup that the toolbar button is meant to create.
    /// window.
    /// </summary>
    [KSPAddon(KSPAddon.Startup.MainMenu, true)]
    public class KOSToolbarWindow : MonoBehaviour
    {
        private ApplicationLauncherButton launcherButton;
        private IButton blizzyButton;

        private const ApplicationLauncher.AppScenes APP_SCENES =
            ApplicationLauncher.AppScenes.FLIGHT |
            ApplicationLauncher.AppScenes.SPH |
            ApplicationLauncher.AppScenes.VAB |
            ApplicationLauncher.AppScenes.MAPVIEW;

        private static Texture2D launcherButtonTexture;
        private static Texture2D terminalClosedIconTexture;
        private static Texture2D terminalOpenIconTexture;
        private static Texture2D terminalClosedTelnetIconTexture;
        private static Texture2D terminalOpenTelnetIconTexture;

        // ReSharper disable once RedundantDefaultFieldInitializer
        private bool clickedOn = false;

        private Rect rectToFit = new Rect(0, 0, 1, 1); // will be changed in Open()

        // ReSharper disable RedundantDefaultFieldInitializer
        private int verticalSectionCount = 0;

        private int horizontalSectionCount = 0;

        // ReSharper restore RedundantDefaultFieldInitializer
        private Vector2 scrollPos = new Vector2(200, 350);

        private static Rect windowRect; // does anybody know why this is static?
        private const int UNIQUE_ID = 8675309; // Jenny, I've got your number.
        private static GUISkin panelSkin;
        private static GUIStyle headingLabelStyle;
        private static GUIStyle vesselNameStyle;
        private static GUIStyle partNameStyle;
        private static GUIStyle tooltipLabelStyle;
        private static GUIStyle boxDisabledStyle;
        private static GUIStyle boxOffStyle;
        private static GUIStyle boxOnStyle;
        private static string versionString;

        ///<summary>Which CPU part description in the gui panel was the mouse hovering over during the current OnGUI call?</summary>
        private Part newHoverPart;

        ///<summary>Which CPU part description was it hovering over prior to the current OnGUI call?</summary>
        private Part prevHoverPart;

        /// <summary>Use this to remember the part's previous highlight color before we messed with it.</summary>
        private Color originalPartHighlightColor = new Color(1.0f, 1.0f, 1.0f); // Should get overwritten with the real color later.

        // This first value is a safety in case we don't do that
        // properly.  We don't want to "restore" the color to null.
        /// <summary>Our highlight color for kOS panel's part highlighting.</summary>
        private readonly Color ourPartHighlightColor = new Color(1.0f, 0.5f, 1.0f); // Bright purple.

        private bool alreadyAwake;
        private bool firstTime = true;
        private bool isOpen;
        private kOS.Screen.ListPickerDialog fontPicker;

        private DateTime prevConfigTimeStamp = DateTime.MinValue;

        private List<int> backingConfigInts;

        private bool uiGloballyHidden = false;

        private UplinkWindow uplinkWindow;

        /// <summary>
        /// Unity hates it when a MonoBehaviour has a constructor,
        /// so all the construction work is here instead:
        /// </summary>
        public static void FirstTimeSetup()
        {
            launcherButtonTexture = GameDatabase.Instance.GetTexture("kOS/GFX/launcher-button", false);
            terminalOpenIconTexture = GameDatabase.Instance.GetTexture("kOS/GFX/terminal-icon-open", false);
            terminalClosedIconTexture = GameDatabase.Instance.GetTexture("kOS/GFX/terminal-icon-closed", false);
            terminalOpenTelnetIconTexture = GameDatabase.Instance.GetTexture("kOS/GFX/terminal-icon-open-telnet", false);
            terminalClosedTelnetIconTexture = GameDatabase.Instance.GetTexture("kOS/GFX/terminal-icon-closed-telnet", false);

            windowRect = new Rect(0, 0, 1f, 1f); // this origin point will move when opened/closed.
            panelSkin = BuildPanelSkin();
            versionString = Utils.GetAssemblyFileVersion();
            //UnityEngine.Debug.Log("[kOSToolBarWindow] FirstTimeSetup Finished, v=" + versionString);
        }

        public void Awake()
        {
            // TODO - remove commented-out line below after varifying KSP 1.1 works without it:
            // GameEvents.onGameSceneLoadRequested.Add(OnGameSceneLoadRequestedForAppLauncher);

            GameEvents.onGUIApplicationLauncherReady.Add(AddButton);
            GameEvents.onGUIApplicationLauncherUnreadifying.Add(RemoveButton);
            GameEvents.onHideUI.Add(OnHideUI);
            GameEvents.onShowUI.Add(OnShowUI);
            GameObject.DontDestroyOnLoad(this);

<<<<<<< HEAD
            uplinkWindow = gameObject.AddComponent<UplinkWindow>();
=======
            fontPicker = null;
>>>>>>> cb6d3bcf
        }

        // TODO - Remove this next method after verifying KSP 1.1 works without it:
        // private void OnGameSceneLoadRequestedForAppLauncher(GameScenes sceneToLoad)
        // {
        //     GoAway();
        // }

        public void Start()
        {
            // Prevent multiple calls of this:
            if (alreadyAwake) return;
            alreadyAwake = true;

            SafeHouse.Logger.SuperVerbose("[kOSToolBarWindow] Start succesful");
        }

        public void AddButton()
        {
            if (!ApplicationLauncher.Ready) return;

            var useBlizzyOnly = ToolbarManager.ToolbarAvailable &&
                                kOSCustomParameters.Instance != null &&
                                kOSCustomParameters.Instance.useBlizzyToolbarOnly;

            if (firstTime)
            {
                FirstTimeSetup();
                firstTime = false;
            }

            if (!useBlizzyOnly && launcherButton == null)
            {
                ApplicationLauncher launcher = ApplicationLauncher.Instance;

                launcherButton = launcher.AddModApplication(
                    CallbackOnTrue,
                    CallbackOnFalse,
                    CallbackOnHover,
                    CallbackOnHoverOut,
                    CallbackOnEnable,
                    CallbackOnDisable,
                    APP_SCENES,
                    launcherButtonTexture);

                launcher.AddOnShowCallback(CallbackOnShow);
                launcher.AddOnHideCallback(CallbackOnHide);
                launcher.EnableMutuallyExclusive(launcherButton);
            }
            if (blizzyButton == null)
                AddBlizzyButton();

            SetupBackingConfigInts();
            SafeHouse.Logger.SuperVerbose("[kOSToolBarWindow] Launcher Icon init successful");
        }
        
        public void RemoveButton(GameScenes scene)
        {
            RemoveButton();
        }

        public void RemoveButton()
        {
            if (launcherButton != null)
                GoAway();
        }

        public void AddBlizzyButton()
        {
            if (!ToolbarManager.ToolbarAvailable) return;

            blizzyButton = ToolbarManager.Instance.add("kOS", "kOSButton");
            blizzyButton.TexturePath = "kOS/GFX/launcher-button-blizzy";
            blizzyButton.ToolTip = "kOS";
            blizzyButton.OnClick += e => CallbackOnClickBlizzy();
        }

        /// <summary>
        /// In order to support the changes to solve issue #565 (see github for kOS)
        /// we have to store a temp value per integer field, that is NOT the actual
        /// official integer value of the field, but just stores the value the user
        /// is temporarily typing:
        /// </summary>
        public void SetupBackingConfigInts()
        {
            if (SafeHouse.Config.TimeStamp <= prevConfigTimeStamp)
                return;
            prevConfigTimeStamp = DateTime.Now;

            IList<ConfigKey> keys = SafeHouse.Config.GetConfigKeys();
            backingConfigInts = new List<int>();
            // Fills exactly the expected number of needed ints, in the same
            // order they will be encountered in when iterating over GetConfigKeys later
            // in the gui drawing method:
            foreach (ConfigKey key in keys)
                if (key.Value is int)
                    backingConfigInts.Add((int)(key.Value));
        }

        public void GoAway()
        {
            if (isOpen) Close();
            clickedOn = false;

            try
            {
                if (launcherButton != null && ApplicationLauncher.Instance != null)
                {
                    ApplicationLauncher launcher = ApplicationLauncher.Instance;

                    launcher.DisableMutuallyExclusive(launcherButton);
                    launcher.RemoveOnRepositionCallback(CallbackOnShow);
                    launcher.RemoveOnHideCallback(CallbackOnHide);
                    launcher.RemoveOnShowCallback(CallbackOnShow);
                    launcher.RemoveModApplication(launcherButton);
                    launcherButton = null;
                }
            }
            catch (Exception e)
            {
                SafeHouse.Logger.SuperVerbose("[kOSToolBarWindow] Failed unregistering AppLauncher handlers," + e.Message);
            }

            // force close the font picker window if it was still open:
            if (fontPicker != null)
            {
                fontPicker.Close();
                Destroy(fontPicker);
                fontPicker = null;
            }
        }

        public void OnDestroy()
        {
            // TODO : Remove the following commented line after it's been discovered that KSP 1.1 works without it:
            // GameEvents.onGameSceneLoadRequested.Remove(OnGameSceneLoadRequestedForAppLauncher);

            GameEvents.onHideUI.Remove(OnHideUI);
            GameEvents.onShowUI.Remove(OnShowUI);

            GoAway();
            SafeHouse.Logger.SuperVerbose("[kOSToolBarWindow] OnDestroy successful");
        }

        public void CallbackOnClickBlizzy()
        {
            if (!isOpen)
                Open();
            else
                Close();
        }

        /// <summary>Callback for when the button is toggled on</summary>
        public void CallbackOnTrue()
        {
            SafeHouse.Logger.SuperVerbose("KOSToolBarWindow: PROOF: CallbackOnTrue()");
            clickedOn = true;
            Open();
        }

        /// <summary>Callback for when the button is toggled off</summary>
        public void CallbackOnFalse()
        {
            SafeHouse.Logger.SuperVerbose("KOSToolBarWindow: PROOF: CallbackOnFalse()");
            clickedOn = false;
            Close();
        }

        /// <summary>Callback for when the mouse is hovering over the button</summary>
        public void CallbackOnHover()
        {
            SafeHouse.Logger.SuperVerbose("KOSToolBarWindow: PROOF: CallbackOnHover()");
            if (!clickedOn)
                Open();
        }

        /// <summary>Callback for when the mouse is hover is off the button</summary>
        public void CallbackOnHoverOut()
        {
            SafeHouse.Logger.SuperVerbose("KOSToolBarWindow: PROOF: CallbackOnHoverOut()");
            if (!clickedOn)
                Close();
        }

        /// <summary>Callback for when the application launcher shows itself</summary>
        public void CallbackOnShow()
        {
            SafeHouse.Logger.SuperVerbose("KOSToolBarWindow: PROOF: CallbackOnShow()");
            if (clickedOn)
                Open();
        }

        /// <summary>Callback for when the application launcher hides itself</summary>
        public void CallbackOnHide()
        {
            SafeHouse.Logger.SuperVerbose("KOSToolBarWindow: PROOF: CallbackOnHide()");
            Close();
        }

        public void Open()
        {
            SafeHouse.Logger.SuperVerbose("KOSToolBarWindow: PROOF: Open()");

            float assumeStagingListWidth = 64f; // hardcoded for now.  Might try to see how to read it on the fly later.

            bool isTop = ApplicationLauncher.Instance.IsPositionedAtTop;

            if (launcherButton == null)
            {
                if (isTop)
                {
                    rectToFit = new Rect(0, 0, UnityEngine.Screen.width - assumeStagingListWidth, UnityEngine.Screen.height);
                    windowRect = new Rect(UnityEngine.Screen.width, 0, 0, 0);
                }
                else
                {
                    rectToFit = new Rect(0, 0, UnityEngine.Screen.width - assumeStagingListWidth, UnityEngine.Screen.height - assumeStagingListWidth);
                    windowRect = new Rect(UnityEngine.Screen.width, UnityEngine.Screen.height, 0, 0);
                }
                isOpen = true;
                return;
            }
            Vector3 launcherScreenCenteredPos = launcherButton.GetAnchorUL();

            // There has *got* to be a method somewhere in Unity that does this transformation
            // without having to hardcode the formula, but after wasting 5 hours searching
            // Unity docs and google and ILSpy, I give up trying to find it.  This formula is
            // probably sitting on top of fragile assumptions, but I give up on trying to find
            // the "right" way.  (The values returned by the  RectTransform appear to be using
            // screen pixel coords, but with the center of the screen being (0,0) rather than
            // one of the corners.  This does not appear to be any of the named reference
            // frames Unity docs talk about ("World", "Viewport", and "Screen")):
            //
            // If any other kOS devs want to try a hand at fighting the Unity docs to figure this
            // out, be my guest.  In the mean time, this is the hardcoded solution:
            float launcherScreenX = launcherScreenCenteredPos.x + UnityEngine.Screen.width / 2;
            float launcherScreenY = launcherScreenCenteredPos.y + UnityEngine.Screen.height / 2;

            // amount to pad on the right side depending on what's there on the screen:

            float fitWidth = (isTop ? launcherScreenX : UnityEngine.Screen.width - assumeStagingListWidth);
            float fitHeight = (isTop ? UnityEngine.Screen.height : UnityEngine.Screen.height - launcherScreenY);

            // subset of the screen we'll clamp to stay within:
            rectToFit = new Rect(0, 0f, fitWidth, fitHeight);

            // Attempt to place the window at first in a position that would extend
            // outside the rectToFit, but at least establishes it at the correct corner
            // of the screen.  Later the auto-layout elsewhere in this class will shift
            // it as needed to obey rectToFit:
            float leftEdge = UnityEngine.Screen.width;
            float topEdge = isTop ? 0f : UnityEngine.Screen.height;

            windowRect = new Rect(leftEdge, topEdge, 0, 0); // will resize and move upon first GUILayout-ing.

            isOpen = true;
        }

        public void Close()
        {
            SafeHouse.Logger.SuperVerbose("KOSToolBarWindow: PROOF: Close()");
            if (!isOpen)
                return;

            isOpen = false;
        }

        /// <summary>Callback for when the button is shown or enabled by the application launcher</summary>
        public void CallbackOnEnable()
        {
            SafeHouse.Logger.SuperVerbose("KOSToolBarWindow: PROOF: CallbackOnEnable()");
            // do nothing, but leaving the hook here as a way to document "this thing exists and might be used".
        }

        /// <summary>Callback for when the button is hidden or disabled by the application launcher</summary>
        public void CallbackOnDisable()
        {
            SafeHouse.Logger.SuperVerbose("KOSToolBarWindow: PROOF: CallbackOnDisable()");
            // do nothing, but leaving the hook here as a way to document "this thing exists and might be used".
        }

        void OnHideUI()
        {
            uiGloballyHidden = true;
        }

        void OnShowUI()
        {
            uiGloballyHidden = false;
        }

        public void OnGUI()
        {
            horizontalSectionCount = 0;
            verticalSectionCount = 0;

            if (!isOpen) return;

            if (uiGloballyHidden && kOS.Safe.Utilities.SafeHouse.Config.ObeyHideUI) return;

            GUI.skin = HighLogic.Skin;

            windowRect = GUILayout.Window(UNIQUE_ID, windowRect, DrawWindow, "kOS " + versionString);
            windowRect = RectExtensions.ClampToRectAngle(windowRect, rectToFit);
        }

        public void DrawWindow(int windowID)
        {
            BeginHoverHousekeeping();

            CountBeginVertical();
            CountBeginHorizontal();
            
            CountBeginVertical();
            DrawActiveCPUsOnPanel();
            DrawActiveVesselLink();
            CountEndVertical();

            CountBeginVertical("", 150);
            GUILayout.Label("CONFIG VALUES", headingLabelStyle);
            GUILayout.Label("To access other settings, see the kOS section in KSP's difficulty settings.", tooltipLabelStyle);
            GUILayout.Label("Global VALUES", headingLabelStyle);
            GUILayout.Label("Changes to these settings are saved and globally affect all saved games.", tooltipLabelStyle);

            int whichInt = 0; // increments only when an integer field is encountered in the config keys, else stays put.

            SetupBackingConfigInts();

            foreach (ConfigKey key in SafeHouse.Config.GetConfigKeys())
            {
                bool isFontField;
                if (key.StringKey.Equals("TerminalFontName"))
                    isFontField = true;
                else
                    isFontField = false;

                if (isFontField)
                {
                    CountBeginVertical();
                    GUILayout.Label("_____", panelSkin.label);
                }
                else
                    CountBeginHorizontal();

                string labelText = key.Alias;
                string toolTipText = key.Name;

                if (isFontField)
                {
                    toolTipText += " is: " + key.Value;
                    labelText = "     ^ " + labelText;
                    DrawFontField(key);
                }
                else if (key.Value is bool)
                {
                    key.Value = GUILayout.Toggle((bool)key.Value, new GUIContent("", toolTipText), panelSkin.toggle);
                }
                else if (key.Value is int)
                {
                    key.Value = DrawConfigIntField((int)(key.Value), whichInt++);
                }
                else if (key.Value is float || key.Value is double) // if double, the UI will only handle it to float precisions, by the way.
                {
                    CountBeginVertical();
                    float floatValue = Convert.ToSingle(key.Value);
                    float floatMin = Convert.ToSingle(key.MinValue);
                    float floatMax = Convert.ToSingle(key.MaxValue);
                    //Mathf doesn't have a Round to hundreths place, so this is how I'm faking it:
                    GUILayout.Label(new GUIContent((Mathf.Round(floatValue*100f)/100f).ToString()), panelSkin.label);
                    floatValue = GUILayout.HorizontalSlider(floatValue, floatMin, floatMax,
                        GUILayout.MinWidth(50), GUILayout.MaxHeight(4));
                    if (key.Value is double)
                        key.Value = (double)floatValue;
                    else
                        key.Value = floatValue;
                    CountEndVertical();
                }
                else
                {
                    GUILayout.Label(key.Alias + " is a new type this dialog doesn't support.  Contact kOS devs.");
                }
                GUILayout.BeginHorizontal(GUILayout.ExpandWidth(true));
                GUILayout.Label(new GUIContent(labelText, toolTipText), panelSkin.label);
                GUILayout.EndHorizontal();

                if (isFontField)
                    CountEndVertical();
                else
                    CountEndHorizontal();
            }
            CountEndVertical();

            CountEndHorizontal();

            // This is where tooltip hover text will show up, rather than in a hover box wherever the pointer is like normal.
            // Unity doesn't do hovering tooltips and you have to specify a zone for them to appear like this:
            string whichMessage = (GUI.tooltip.Length > 0 ? GUI.tooltip : TelnetStatusMessage()); // when tooltip isn't showing, show telnet status instead.
            GUILayout.Label(whichMessage, tooltipLabelStyle);

            CountEndVertical();

            EndHoverHousekeeping();
            GUI.SetNextControlName(""); // because if you don't then there is no such thing as the "non" control to move the focus to.
            // This is an invisible dummy control to "focus on" to, basically, unfocus, because Unity didn't
            // provide an unfocus method.
        }

        private void DrawFontField(ConfigKey key)
        {
            bool clicked = GUILayout.Button(key.Value.ToString(), panelSkin.button);
            if (clicked)
            {
                // Make a new picker if it's closed, or close it if it's already open.
                if (fontPicker == null)
                {
                    fontPicker = this.gameObject.AddComponent<ListPickerDialog>();
                    kOS.Screen.ListPickerDialog.ChangeAction onChange = delegate(String s)
                        {
                            // If the font is monospaced, we'll accept it, else we'll deny the attempt
                            // and not commit the change to the config fields:
                            bool ok = AssetManager.Instance.GetSystemFontByNameAndSize(s, 13, true) != null;
                            if (ok)
                                key.Value = s;
                            return ok;
                        };

                    kOS.Screen.ListPickerDialog.CloseAction onClose = delegate() { fontPicker = null; };

                    fontPicker.Summon(windowRect.x, windowRect.y + windowRect.height, 300,
                        key.Name, "(Only fonts detected as monospaced are shown.)",
                        key.Value.ToString(), AssetManager.Instance.GetSystemFontNames(), onChange, onClose
                        );
                }
                else
                {
                    fontPicker.Close();
                    Destroy(fontPicker);
                    fontPicker = null;
                }
            }
        }


        private int DrawConfigIntField(int keyVal, int whichInt)
        {
            int returnValue = keyVal; // no change, by default - return what was passed.
            string fieldName = String.Format("CONFIG_intfield_{0}", whichInt);

            bool hasFocus = GUI.GetNameOfFocusedControl().Equals(fieldName);
            bool userHitReturnThisPass = hasFocus && (Event.current.keyCode == KeyCode.Return || Event.current.keyCode == KeyCode.KeypadEnter);
            int backInt = backingConfigInts[whichInt];
            string fieldValue = (backInt == 0) ? "" : backInt.ToString(); // this lets the user temporarily delete the whole value instead of having it become a zero.

            GUI.SetNextControlName(fieldName);
            fieldValue = GUILayout.TextField(fieldValue, 6, panelSkin.textField, GUILayout.MinWidth(60));

            fieldValue = fieldValue.Trim(' ');
            int newInt = -99; // Nonzero value to act as a flag to detect if the following line got triggered:
            if (fieldValue.Length == 0)
                newInt = 0;// Empty or whitespace input should be a zero, instead of letting int.TryParse() call it an error.
            if (newInt == 0 || int.TryParse(fieldValue, out newInt))
            {
                backingConfigInts[whichInt] = newInt;
                // Don't commit the temp value back to the CONFIGs unless RETURN is being pressed right now:
                if (userHitReturnThisPass)
                {
                    returnValue = backingConfigInts[whichInt];
                    GUI.FocusControl(""); // unfocus this textfield - it should give the user a visual clue that the edit has been committed.
                }
                // (Upon committing the value back to config, config will range-check it and clamp it if its out of range).
            }
            // else it reverts to what it was and wipes the typing if you don't assign it to anything.

            // Lastly, check for losing the focus - when focus is lost (i.e. user clicks outside the textfield), then
            // revert the backing value to the config value, throwing away edits.
            if (!hasFocus)
                backingConfigInts[whichInt] = keyVal;

            return returnValue;
        }

        private string TelnetStatusMessage()
        {
            if (TelnetMainServer.Instance == null) // We can't control the order in which monobeavhiors are loaded, so TelnetMainServer might not be there yet.
                return "TelnetMainServer object not found"; // hopefully the user never sees this.  It should stop happening the the time the loading screen is over.
            bool isOn = TelnetMainServer.Instance.IsListening;
            if (!isOn)
                return "Telnet server disabled.";

            string addr = TelnetMainServer.Instance.BindAddr.ToString();
            int numClients = TelnetMainServer.Instance.ClientCount;

            return String.Format("Telnet server listening on {0}. ({1} client{2} connected).",
                                 addr, (numClients == 0 ? "no" : numClients.ToString()), (numClients == 1 ? "" : "s"));
        }

        private void DrawActiveCPUsOnPanel()
        {
            scrollPos = GUILayout.BeginScrollView(scrollPos, panelSkin.scrollView, GUILayout.MinWidth(260), GUILayout.Height(windowRect.height - 90));

            CountBeginVertical();
            Vessel prevVessel = null;
            bool atLeastOne = false;

            foreach (kOSProcessor kModule in kOSProcessor.AllInstances())
            {
                atLeastOne = true;
                Part thisPart = kModule.part;
                Vessel thisVessel = (thisPart == null) ? null : thisPart.vessel;

                // For each new vessel in the list, start a new vessel section:
                if (thisVessel != null && thisVessel != prevVessel)
                {
                    GUILayout.Box(thisVessel.GetName(), vesselNameStyle);
                    prevVessel = thisVessel;
                }
                DrawPartRow(thisPart);
            }
            if (!atLeastOne)
                GUILayout.Label("No Loaded CPUs Found.\n" +
                                "-------------------------\n" +
                                "There are either no kOS CPU's\n" +
                                "in this universe, or there are\n " +
                                "but they are all \"on rails\".", panelSkin.label);
            CountEndVertical();

            GUILayout.EndScrollView();
        }

        private void DrawActiveVesselLink()
        {
            Vessel thisVessel = FlightGlobals.ActiveVessel;
            
            CountBeginVertical();
            if (thisVessel == null)
            {
                GUILayout.Label("No active vessel.");
            }
            else
            {
                if (GUILayout.Button(uplinkWindow.IsOpen ?
                                     new GUIContent("Close uplink channel") :
                                     new GUIContent("Open uplink channel to active vessel")))
                {
                    SafeHouse.Logger.SuperVerbose("KOSToolBarWindow: toggle uplink");
                    uplinkWindow.AttachTo(thisVessel);
                    uplinkWindow.Toggle();
                }
            }
            CountEndVertical();
        }

        private void DrawPartRow(Part part)
        {
            CountBeginHorizontal();

            DrawPart(part);

            kOSProcessor processorModule = part.Modules.OfType<kOSProcessor>().FirstOrDefault();

            if (processorModule == null)
            {
                throw new ArgumentException(@"Part does not have a kOSProcessor module", "part");
            }

            GUIStyle powerBoxStyle;
            string powerLabelText;
            string powerLabelTooltip;
            if (processorModule.ProcessorMode == ProcessorModes.STARVED)
            {
                powerBoxStyle = boxDisabledStyle;
                powerLabelText = "power\n<starved>";
                powerLabelTooltip = "Highlighted CPU has no ElectricCharge.";
            }
            else if (processorModule.ProcessorMode == ProcessorModes.READY)
            {
                powerBoxStyle = boxOnStyle;
                powerLabelText = "power\non";
                powerLabelTooltip = "Highlighted CPU is turned on and running.\n";
            }
            else
            {
                powerBoxStyle = boxOffStyle;
                powerLabelText = "power\noff";
                powerLabelTooltip = "Highlighted CPU is turned off.";
            }

            GUILayout.Box(new GUIContent(powerLabelText, powerLabelTooltip), powerBoxStyle);

            if (GUILayout.Button((processorModule.WindowIsOpen() ?
                                  new GUIContent((processorModule.TelnetIsAttached() ? terminalOpenTelnetIconTexture : terminalOpenIconTexture),
                                                 "Click to close terminal window.") :
                                  new GUIContent((processorModule.TelnetIsAttached() ? terminalClosedTelnetIconTexture : terminalClosedIconTexture),
                                                 "Click to open terminal window.")),
                                  panelSkin.button))
                processorModule.ToggleWindow();

            CountEndHorizontal();

            CheckHoverOnPreviousGUIElement(part);
        }

        private void DrawPart(Part part)
        {
            // Someday we may work on making this into something that
            // actually draws out the part image like in the editor icons, however
            // there appears to be no KSP API to do this for us, and it's a bit messy
            // and there's more important other stuff to do first.
            //
            // In the meantime, this is as far as my research has taken me:
            // Step 1: get a Unity GameObject from the part prototype, like so:
            //    GameObject prototypeGO = part.partInfo.iconPrefab;

            // Also, it seems to be using some proprietary extension to Unity's GUI
            // called EZGui to render some sort of camera view of the gameobject inside the
            // button, and EZGui is even worse for online documentation than Unity itself,
            // so whatever the technique is, it's hidden behind a wall of impenetrable
            // documentation with zero examples.

            // So for the meantime let's use our own text label and leave it at that.

            KOSNameTag partTag = part.Modules.OfType<KOSNameTag>().FirstOrDefault();

            string labelText = String.Format("{0}\n({1})",
                                             part.partInfo.title.Split(' ')[0], // just the first word of the name, i.e "CX-4181"
                                             ((partTag == null) ? "" : partTag.nameTag)
                                            );
            GUILayout.Box(new GUIContent(labelText, "This is the currently highlighted part on the vessel"), partNameStyle);
        }

        public void BeginHoverHousekeeping()
        {
            // OnGUI() gets called many times in different modes for different reasons.
            // This logic only works right when used during the Repaint pass of OnGUI().
            if (Event.current.type != EventType.Repaint)
                return;

            // Track whether or not the mouse is over the desired GUI element on *this* OnGUI
            // by clearing out what it was before first:
            newHoverPart = null;
        }

        /// <summary>
        /// Control the highlighting of parts in the vessel depending on whether or not
        /// the mouse was hovering in the right spot to cause a highlight.
        /// </summary>
        public void EndHoverHousekeeping()
        {
            // OnGUI() gets called many times in different modes for different reasons.
            // This logic only works right when used during the Repaint pass of OnGUI().
            if (Event.current.type != EventType.Repaint)
                return;

            // If we were already highlighting a part, and are no longer hovering over
            // that part area in the panel, then de-highlight it:
            if (prevHoverPart != null && prevHoverPart != newHoverPart)
            {
                prevHoverPart.SetHighlightColor(originalPartHighlightColor);
                prevHoverPart.SetHighlight(false, false);
            }

            // If we are now hovering over a part area in the panel, then start highlighting it,
            // remembering what it was before so it cab be set back again.
            if (newHoverPart != null && prevHoverPart != newHoverPart)
            {
                originalPartHighlightColor = newHoverPart.highlightColor;
                newHoverPart.SetHighlightColor(ourPartHighlightColor);
                newHoverPart.SetHighlight(true, false);
            }

            prevHoverPart = newHoverPart;
        }

        /// <summary>Whatever the most recent GUILayout element was, remember the part it was for
        /// if the mouse was hovering in it.</summary>
        /// <param name="part">The part that just had info drawn for it</param>
        public void CheckHoverOnPreviousGUIElement(Part part)
        {
            // OnGUI() gets called many times in different modes for different reasons.
            // This logic only works right when used during the Repaint pass of OnGUI().
            if (Event.current.type != EventType.Repaint)
                return;

            if (GUILayoutUtility.GetLastRect().Contains(Event.current.mousePosition))
                newHoverPart = part;
        }

        // Tracking the count to help detect when there's a mismatch:
        // To help detect if a begin matches with an end, put the same
        // string in both of them and see if they get the same count here.
        private void CountBeginVertical(string debugHelp = "", float minWidth = -1)
        {
            if (!String.IsNullOrEmpty(debugHelp))
                SafeHouse.Logger.SuperVerbose("BeginVertical(\"" + debugHelp + "\") Nest " + verticalSectionCount);
            if (minWidth < 0)
                GUILayout.BeginVertical();
            else
                GUILayout.BeginVertical(GUILayout.MinWidth(minWidth));
            ++verticalSectionCount;
        }

        // Tracking the count to help detect when there's a mismatch:
        // To help detect if a begin matches with an end, put the same
        // string in both of them and see if they get the same count here.
        private void CountEndVertical(string debugHelp = "")
        {
            GUILayout.EndVertical();
            --verticalSectionCount;
            if (!String.IsNullOrEmpty(debugHelp))
                SafeHouse.Logger.SuperVerbose("EndVertical(\"" + debugHelp + "\") Nest " + verticalSectionCount);
        }

        // Tracking the count to help detect when there's a mismatch:
        // To help detect if a begin matches with an end, put the same
        // string in both of them and see if they get the same count here.
        private void CountBeginHorizontal(string debugHelp = "")
        {
            if (!String.IsNullOrEmpty(debugHelp))
                SafeHouse.Logger.SuperVerbose("BeginHorizontal(\"" + debugHelp + "\"): Nest " + horizontalSectionCount);
            GUILayout.BeginHorizontal();
            ++horizontalSectionCount;
        }

        // Tracking the count to help detect when there's a mismatch:
        // To help detect if a begin matches with an end, put the same
        // string in both of them and see if they get the same count here.
        private void CountEndHorizontal(string debugHelp = "")
        {
            GUILayout.EndHorizontal();
            --horizontalSectionCount;
            if (!String.IsNullOrEmpty(debugHelp))
                SafeHouse.Logger.SuperVerbose("EndHorizontal(\"" + debugHelp + "\"): Nest " + horizontalSectionCount);
        }

        private static GUISkin BuildPanelSkin()
        {
            GUISkin theSkin = Instantiate(HighLogic.Skin); // Use Instantiate to make a copy of the Skin Object

            // Now alter the parts of theSkin that we want to change:
            //
            theSkin.window = new GUIStyle(HighLogic.Skin.window);
            theSkin.box.fontSize = 11;
            theSkin.box.padding = new RectOffset(5, 3, 3, 5);
            theSkin.box.margin = new RectOffset(1, 1, 1, 1);
            theSkin.label.fontSize = 11;
            theSkin.textField.fontSize = 11;
            theSkin.textField.padding = new RectOffset(0, 0, 0, 0);
            theSkin.textField.margin = new RectOffset(1, 1, 1, 1);
            theSkin.textArea.fontSize = 11;
            theSkin.textArea.padding = new RectOffset(0, 0, 0, 0);
            theSkin.textArea.margin = new RectOffset(1, 1, 1, 1);
            theSkin.toggle.fontSize = 10;
            theSkin.button.fontSize = 11;

            // And these are new styles for our own use in special cases:
            //
            headingLabelStyle = new GUIStyle(theSkin.label)
            {
                fontSize = 13,
                padding = new RectOffset(2, 2, 2, 2)
            };
            vesselNameStyle = new GUIStyle(theSkin.box)
            {
                fontSize = 12,
                normal = { textColor = Color.white }
            };
            tooltipLabelStyle = new GUIStyle(theSkin.label)
            {
                fontSize = 11,
                padding = new RectOffset(0, 2, 0, 2),
                normal = { textColor = Color.white }
            };
            partNameStyle = new GUIStyle(theSkin.box)
            {
                hover = { textColor = new Color(0.6f, 1.0f, 1.0f) }
            };
            boxOnStyle = new GUIStyle(theSkin.box)
            {
                hover = { textColor = new Color(0.6f, 1.0f, 1.0f) },
                normal = { textColor = new Color(0.4f, 1.0f, 0.4f) } // brighter green, higher saturation.
            };
            boxOffStyle = new GUIStyle(theSkin.box)
            {
                hover = { textColor = new Color(0.6f, 1.0f, 1.0f) },
                normal = { textColor = new Color(0.6f, 0.7f, 0.6f) } // dimmer green, more washed out and grey.
            };
            boxDisabledStyle = new GUIStyle(theSkin.box)
            {
                hover = { textColor = new Color(0.6f, 1.0f, 1.0f) },
                normal = { textColor = Color.white }
            };
            return theSkin;
        }
    }
}<|MERGE_RESOLUTION|>--- conflicted
+++ resolved
@@ -115,11 +115,9 @@
             GameEvents.onShowUI.Add(OnShowUI);
             GameObject.DontDestroyOnLoad(this);
 
-<<<<<<< HEAD
+            fontPicker = null;
+
             uplinkWindow = gameObject.AddComponent<UplinkWindow>();
-=======
-            fontPicker = null;
->>>>>>> cb6d3bcf
         }
 
         // TODO - Remove this next method after verifying KSP 1.1 works without it:
@@ -432,7 +430,7 @@
 
             CountBeginVertical();
             CountBeginHorizontal();
-            
+
             CountBeginVertical();
             DrawActiveCPUsOnPanel();
             DrawActiveVesselLink();
@@ -652,7 +650,7 @@
         private void DrawActiveVesselLink()
         {
             Vessel thisVessel = FlightGlobals.ActiveVessel;
-            
+
             CountBeginVertical();
             if (thisVessel == null)
             {
