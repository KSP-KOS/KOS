﻿using kOS.Module;
using kOS.Safe.Encapsulation.Suffixes;
using kOS.Safe.Module;
using kOS.Safe.Utilities;
using kOS.UserIO;
using kOS.Utilities;
using KSP.UI.Screens;
using System;
using System.Collections.Generic;
using System.Linq;
using UnityEngine;

namespace kOS.Screen
{
    /// <summary>
    /// Window that holds the popup that the toolbar button is meant to create.
    /// window.
    /// </summary>
    [KSPAddon(KSPAddon.Startup.MainMenu, true)]
    public class KOSToolbarWindow : MonoBehaviour
    {
        private ApplicationLauncherButton launcherButton;
        private IButton blizzyButton;

        private const ApplicationLauncher.AppScenes APP_SCENES =
            ApplicationLauncher.AppScenes.FLIGHT |
            ApplicationLauncher.AppScenes.SPH |
            ApplicationLauncher.AppScenes.VAB |
            ApplicationLauncher.AppScenes.MAPVIEW;

        private static Texture2D launcherButtonTexture;
        private static Texture2D terminalClosedIconTexture;
        private static Texture2D terminalOpenIconTexture;
        private static Texture2D terminalClosedTelnetIconTexture;
        private static Texture2D terminalOpenTelnetIconTexture;

        // ReSharper disable once RedundantDefaultFieldInitializer
        private bool clickedOn = false;

        private Rect rectToFit = new Rect(0, 0, 1, 1); // will be changed in Open()

        // ReSharper disable RedundantDefaultFieldInitializer
        private int verticalSectionCount = 0;

        private int horizontalSectionCount = 0;

        // ReSharper restore RedundantDefaultFieldInitializer
        private Vector2 scrollPos = new Vector2(200, 350);

        private static Rect windowRect; // does anybody know why this is static?
        private const int UNIQUE_ID = 8675309; // Jenny, I've got your number.
        private static GUISkin panelSkin;
        private static GUIStyle headingLabelStyle;
        private static GUIStyle vesselNameStyle;
        private static GUIStyle partNameStyle;
        private static GUIStyle tooltipLabelStyle;
        private static GUIStyle boxDisabledStyle;
        private static GUIStyle boxOffStyle;
        private static GUIStyle boxOnStyle;
        private static string versionString;

        ///<summary>Which CPU part description in the gui panel was the mouse hovering over during the current OnGUI call?</summary>
        private Part newHoverPart;

        ///<summary>Which CPU part description was it hovering over prior to the current OnGUI call?</summary>
        private Part prevHoverPart;

        /// <summary>Use this to remember the part's previous highlight color before we messed with it.</summary>
        private Color originalPartHighlightColor = new Color(1.0f, 1.0f, 1.0f); // Should get overwritten with the real color later.

        // This first value is a safety in case we don't do that
        // properly.  We don't want to "restore" the color to null.
        /// <summary>Our highlight color for kOS panel's part highlighting.</summary>
        private readonly Color ourPartHighlightColor = new Color(1.0f, 0.5f, 1.0f); // Bright purple.

        private bool alreadyAwake;
        private bool firstTime = true;
        private bool isOpen;
        private kOS.Screen.ListPickerDialog fontPicker;

        private DateTime prevConfigTimeStamp = DateTime.MinValue;

        private List<int> backingConfigInts;

        private bool uiGloballyHidden = false;

        /// <summary>
        /// Unity hates it when a MonoBehaviour has a constructor,
        /// so all the construction work is here instead:
        /// </summary>
        public static void FirstTimeSetup()
        {
            launcherButtonTexture = GameDatabase.Instance.GetTexture("kOS/GFX/launcher-button", false);
            terminalOpenIconTexture = GameDatabase.Instance.GetTexture("kOS/GFX/terminal-icon-open", false);
            terminalClosedIconTexture = GameDatabase.Instance.GetTexture("kOS/GFX/terminal-icon-closed", false);
            terminalOpenTelnetIconTexture = GameDatabase.Instance.GetTexture("kOS/GFX/terminal-icon-open-telnet", false);
            terminalClosedTelnetIconTexture = GameDatabase.Instance.GetTexture("kOS/GFX/terminal-icon-closed-telnet", false);

            windowRect = new Rect(0, 0, 1f, 1f); // this origin point will move when opened/closed.
            panelSkin = BuildPanelSkin();
            versionString = Utils.GetAssemblyFileVersion();
            //UnityEngine.Debug.Log("[kOSToolBarWindow] FirstTimeSetup Finished, v=" + versionString);
        }

        public void Awake()
        {
            // TODO - remove commented-out line below after varifying KSP 1.1 works without it:
            // GameEvents.onGameSceneLoadRequested.Add(OnGameSceneLoadRequestedForAppLauncher);

            GameEvents.onGUIApplicationLauncherReady.Add(AddButton);
            GameEvents.onGUIApplicationLauncherUnreadifying.Add(RemoveButton);
            GameEvents.onHideUI.Add(OnHideUI);
            GameEvents.onShowUI.Add(OnShowUI);
            GameObject.DontDestroyOnLoad(this);

            fontPicker = null;
        }

        // TODO - Remove this next method after verifying KSP 1.1 works without it:
        // private void OnGameSceneLoadRequestedForAppLauncher(GameScenes sceneToLoad)
        // {
        //     GoAway();
        // }

        public void Start()
        {
            // Prevent multiple calls of this:
            if (alreadyAwake) return;
            alreadyAwake = true;

            SafeHouse.Logger.SuperVerbose("[kOSToolBarWindow] Start succesful");
        }

        public void AddButton()
        {
            if (!ApplicationLauncher.Ready) return;

            var useBlizzyOnly = ToolbarManager.ToolbarAvailable &&
                                kOSCustomParameters.Instance != null &&
                                kOSCustomParameters.Instance.useBlizzyToolbarOnly;

            if (firstTime)
            {
                FirstTimeSetup();
                firstTime = false;
            }

            if (!useBlizzyOnly && launcherButton == null)
            {
                ApplicationLauncher launcher = ApplicationLauncher.Instance;

                launcherButton = launcher.AddModApplication(
                    CallbackOnTrue,
                    CallbackOnFalse,
                    CallbackOnHover,
                    CallbackOnHoverOut,
                    CallbackOnEnable,
                    CallbackOnDisable,
                    APP_SCENES,
                    launcherButtonTexture);

                launcher.AddOnShowCallback(CallbackOnShow);
                launcher.AddOnHideCallback(CallbackOnHide);
                launcher.EnableMutuallyExclusive(launcherButton);
            }
            if (blizzyButton == null)
                AddBlizzyButton();

            SetupBackingConfigInts();
            SafeHouse.Logger.SuperVerbose("[kOSToolBarWindow] Launcher Icon init successful");
        }
        
        public void RemoveButton(GameScenes scene)
        {
            RemoveButton();
        }

        public void RemoveButton()
        {
            if (launcherButton != null)
                GoAway();
        }

        public void AddBlizzyButton()
        {
            if (!ToolbarManager.ToolbarAvailable) return;

            blizzyButton = ToolbarManager.Instance.add("kOS", "kOSButton");
            blizzyButton.TexturePath = "kOS/GFX/launcher-button-blizzy";
            blizzyButton.ToolTip = "kOS";
            blizzyButton.OnClick += e => CallbackOnClickBlizzy();
        }

        /// <summary>
        /// In order to support the changes to solve issue #565 (see github for kOS)
        /// we have to store a temp value per integer field, that is NOT the actual
        /// official integer value of the field, but just stores the value the user
        /// is temporarily typing:
        /// </summary>
        public void SetupBackingConfigInts()
        {
            if (SafeHouse.Config.TimeStamp <= prevConfigTimeStamp)
                return;
            prevConfigTimeStamp = DateTime.Now;

            IList<ConfigKey> keys = SafeHouse.Config.GetConfigKeys();
            backingConfigInts = new List<int>();
            // Fills exactly the expected number of needed ints, in the same
            // order they will be encountered in when iterating over GetConfigKeys later
            // in the gui drawing method:
            foreach (ConfigKey key in keys)
                if (key.Value is int)
                    backingConfigInts.Add((int)(key.Value));
        }

        public void GoAway()
        {
            if (isOpen) Close();
            clickedOn = false;

            try
            {
                if (launcherButton != null && ApplicationLauncher.Instance != null)
                {
                    ApplicationLauncher launcher = ApplicationLauncher.Instance;

                    launcher.DisableMutuallyExclusive(launcherButton);
                    launcher.RemoveOnRepositionCallback(CallbackOnShow);
                    launcher.RemoveOnHideCallback(CallbackOnHide);
                    launcher.RemoveOnShowCallback(CallbackOnShow);
                    launcher.RemoveModApplication(launcherButton);
                    launcherButton = null;
                }
            }
            catch (Exception e)
            {
                SafeHouse.Logger.SuperVerbose("[kOSToolBarWindow] Failed unregistering AppLauncher handlers," + e.Message);
            }

<<<<<<< HEAD
            if (blizzyButton != null)
                blizzyButton.Destroy();

=======
>>>>>>> f17ae35d
            // force close the font picker window if it was still open:
            if (fontPicker != null)
            {
                fontPicker.Close();
                Destroy(fontPicker);
                fontPicker = null;
            }
        }

        public void OnDestroy()
        {
            // TODO : Remove the following commented line after it's been discovered that KSP 1.1 works without it:
            // GameEvents.onGameSceneLoadRequested.Remove(OnGameSceneLoadRequestedForAppLauncher);

            GameEvents.onHideUI.Remove(OnHideUI);
            GameEvents.onShowUI.Remove(OnShowUI);

            GoAway();
            SafeHouse.Logger.SuperVerbose("[kOSToolBarWindow] OnDestroy successful");
        }

        public void CallbackOnClickBlizzy()
        {
            if (!isOpen)
                Open();
            else
                Close();
        }

        /// <summary>Callback for when the button is toggled on</summary>
        public void CallbackOnTrue()
        {
            SafeHouse.Logger.SuperVerbose("KOSToolBarWindow: PROOF: CallbackOnTrue()");
            clickedOn = true;
            Open();
        }

        /// <summary>Callback for when the button is toggled off</summary>
        public void CallbackOnFalse()
        {
            SafeHouse.Logger.SuperVerbose("KOSToolBarWindow: PROOF: CallbackOnFalse()");
            clickedOn = false;
            Close();
        }

        /// <summary>Callback for when the mouse is hovering over the button</summary>
        public void CallbackOnHover()
        {
            SafeHouse.Logger.SuperVerbose("KOSToolBarWindow: PROOF: CallbackOnHover()");
            if (!clickedOn)
                Open();
        }

        /// <summary>Callback for when the mouse is hover is off the button</summary>
        public void CallbackOnHoverOut()
        {
            SafeHouse.Logger.SuperVerbose("KOSToolBarWindow: PROOF: CallbackOnHoverOut()");
            if (!clickedOn)
                Close();
        }

        /// <summary>Callback for when the application launcher shows itself</summary>
        public void CallbackOnShow()
        {
            SafeHouse.Logger.SuperVerbose("KOSToolBarWindow: PROOF: CallbackOnShow()");
            if (clickedOn)
                Open();
        }

        /// <summary>Callback for when the application launcher hides itself</summary>
        public void CallbackOnHide()
        {
            SafeHouse.Logger.SuperVerbose("KOSToolBarWindow: PROOF: CallbackOnHide()");
            Close();
        }

        public void Open()
        {
            SafeHouse.Logger.SuperVerbose("KOSToolBarWindow: PROOF: Open()");

            float assumeStagingListWidth = 64f; // hardcoded for now.  Might try to see how to read it on the fly later.

            bool isTop = ApplicationLauncher.Instance.IsPositionedAtTop;

            if (launcherButton == null)
            {
                if (isTop)
                {
                    rectToFit = new Rect(0, 0, UnityEngine.Screen.width - assumeStagingListWidth, UnityEngine.Screen.height);
                    windowRect = new Rect(UnityEngine.Screen.width, 0, 0, 0);
                }
                else
                {
                    rectToFit = new Rect(0, 0, UnityEngine.Screen.width - assumeStagingListWidth, UnityEngine.Screen.height - assumeStagingListWidth);
                    windowRect = new Rect(UnityEngine.Screen.width, UnityEngine.Screen.height, 0, 0);
                }
                isOpen = true;
                return;
            }
            Vector3 launcherScreenCenteredPos = launcherButton.GetAnchorUL();

            // There has *got* to be a method somewhere in Unity that does this transformation
            // without having to hardcode the formula, but after wasting 5 hours searching
            // Unity docs and google and ILSpy, I give up trying to find it.  This formula is
            // probably sitting on top of fragile assumptions, but I give up on trying to find
            // the "right" way.  (The values returned by the  RectTransform appear to be using
            // screen pixel coords, but with the center of the screen being (0,0) rather than
            // one of the corners.  This does not appear to be any of the named reference
            // frames Unity docs talk about ("World", "Viewport", and "Screen")):
            //
            // If any other kOS devs want to try a hand at fighting the Unity docs to figure this
            // out, be my guest.  In the mean time, this is the hardcoded solution:
            float launcherScreenX = launcherScreenCenteredPos.x + UnityEngine.Screen.width / 2;
            float launcherScreenY = launcherScreenCenteredPos.y + UnityEngine.Screen.height / 2;

            // amount to pad on the right side depending on what's there on the screen:

            float fitWidth = (isTop ? launcherScreenX : UnityEngine.Screen.width - assumeStagingListWidth);
            float fitHeight = (isTop ? UnityEngine.Screen.height : UnityEngine.Screen.height - launcherScreenY);

            // subset of the screen we'll clamp to stay within:
            rectToFit = new Rect(0, 0f, fitWidth, fitHeight);

            // Attempt to place the window at first in a position that would extend
            // outside the rectToFit, but at least establishes it at the correct corner
            // of the screen.  Later the auto-layout elsewhere in this class will shift
            // it as needed to obey rectToFit:
            float leftEdge = UnityEngine.Screen.width;
            float topEdge = isTop ? 0f : UnityEngine.Screen.height;

            windowRect = new Rect(leftEdge, topEdge, 0, 0); // will resize and move upon first GUILayout-ing.

            isOpen = true;
        }

        public void Close()
        {
            SafeHouse.Logger.SuperVerbose("KOSToolBarWindow: PROOF: Close()");
            if (!isOpen)
                return;

            isOpen = false;
        }

        /// <summary>Callback for when the button is shown or enabled by the application launcher</summary>
        public void CallbackOnEnable()
        {
            SafeHouse.Logger.SuperVerbose("KOSToolBarWindow: PROOF: CallbackOnEnable()");
            // do nothing, but leaving the hook here as a way to document "this thing exists and might be used".
        }

        /// <summary>Callback for when the button is hidden or disabled by the application launcher</summary>
        public void CallbackOnDisable()
        {
            SafeHouse.Logger.SuperVerbose("KOSToolBarWindow: PROOF: CallbackOnDisable()");
            // do nothing, but leaving the hook here as a way to document "this thing exists and might be used".
        }

        void OnHideUI()
        {
            uiGloballyHidden = true;
        }

        void OnShowUI()
        {
            uiGloballyHidden = false;
        }

        public void OnGUI()
        {
            horizontalSectionCount = 0;
            verticalSectionCount = 0;

            if (!isOpen) return;

            if (uiGloballyHidden && kOS.Safe.Utilities.SafeHouse.Config.ObeyHideUI) return;

            GUI.skin = HighLogic.Skin;

            windowRect = GUILayout.Window(UNIQUE_ID, windowRect, DrawWindow, "kOS " + versionString);
            windowRect = RectExtensions.ClampToRectAngle(windowRect, rectToFit);
        }

        public void DrawWindow(int windowID)
        {
            BeginHoverHousekeeping();

            CountBeginVertical();
            CountBeginHorizontal();

            DrawActiveCPUsOnPanel();

            CountBeginVertical("", 150);
            GUILayout.Label("CONFIG VALUES", headingLabelStyle);
            GUILayout.Label("To access other settings, see the kOS section in KSP's difficulty settings.", tooltipLabelStyle);
            GUILayout.Label("Global VALUES", headingLabelStyle);
            GUILayout.Label("Changes to these settings are saved and globally affect all saved games.", tooltipLabelStyle);

            int whichInt = 0; // increments only when an integer field is encountered in the config keys, else stays put.

            SetupBackingConfigInts();

            foreach (ConfigKey key in SafeHouse.Config.GetConfigKeys())
            {
                bool isFontField;
                if (key.StringKey.Equals("TerminalFontName"))
                    isFontField = true;
                else
                    isFontField = false;

                if (isFontField)
                {
                    CountBeginVertical();
                    GUILayout.Label("_____", panelSkin.label);
                }
                else
                    CountBeginHorizontal();

                string labelText = key.Alias;
                string toolTipText = key.Name;

                if (isFontField)
                {
                    toolTipText += " is: " + key.Value;
                    labelText = "     ^ " + labelText;
                    DrawFontField(key);
                }
                else if (key.Value is bool)
                {
                    key.Value = GUILayout.Toggle((bool)key.Value, new GUIContent("", toolTipText), panelSkin.toggle);
                }
                else if (key.Value is int)
                {
                    key.Value = DrawConfigIntField((int)(key.Value), whichInt++);
                }
                else if (key.Value is float)
                {
                    CountBeginVertical();
                    //Mathf doesn't have a Round to hundreths place, so this is how I'm faking it:
                    GUILayout.Label(new GUIContent((Mathf.Round((float)key.Value*100f)/100f).ToString()), panelSkin.label);
                    key.Value = GUILayout.HorizontalSlider((float)key.Value, (float)key.MinValue, (float)key.MaxValue,
                        GUILayout.MinWidth(50), GUILayout.MaxHeight(4));
                    CountEndVertical();
                }
                else
                {
                    GUILayout.Label(key.Alias + " is a new type this dialog doesn't support.  Contact kOS devs.");
                }
                GUILayout.BeginHorizontal(GUILayout.ExpandWidth(true));
                GUILayout.Label(new GUIContent(labelText, toolTipText), panelSkin.label);
                GUILayout.EndHorizontal();

                if (isFontField)
                    CountEndVertical();
                else
                    CountEndHorizontal();
            }
            CountEndVertical();

            CountEndHorizontal();

            // This is where tooltip hover text will show up, rather than in a hover box wherever the pointer is like normal.
            // Unity doesn't do hovering tooltips and you have to specify a zone for them to appear like this:
            string whichMessage = (GUI.tooltip.Length > 0 ? GUI.tooltip : TelnetStatusMessage()); // when tooltip isn't showing, show telnet status instead.
            GUILayout.Label(whichMessage, tooltipLabelStyle);

            CountEndVertical();

            EndHoverHousekeeping();
            GUI.SetNextControlName(""); // because if you don't then there is no such thing as the "non" control to move the focus to.
            // This is an invisible dummy control to "focus on" to, basically, unfocus, because Unity didn't
            // provide an unfocus method.
        }

        private void DrawFontField(ConfigKey key)
        {
            bool clicked = GUILayout.Button(key.Value.ToString(), panelSkin.button);
            if (clicked)
            {
                // Make a new picker if it's closed, or close it if it's already open.
                if (fontPicker == null)
                {
                    fontPicker = this.gameObject.AddComponent<ListPickerDialog>();
                    kOS.Screen.ListPickerDialog.ChangeAction onChange = delegate(String s)
                        {
                            // If the font is monospaced, we'll accept it, else we'll deny the attempt
                            // and not commit the change to the config fields:
                            bool ok = AssetManager.Instance.GetSystemFontByNameAndSize(s, 13, true) != null;
                            if (ok)
                                key.Value = s;
                            return ok;
                        };

                    kOS.Screen.ListPickerDialog.CloseAction onClose = delegate() { fontPicker = null; };

                    fontPicker.Summon(windowRect.x, windowRect.y + windowRect.height, 300,
                        key.Name, "(Only fonts detected as monospaced are shown.)",
                        key.Value.ToString(), AssetManager.Instance.GetSystemFontNames(), onChange, onClose
                        );
                }
                else
                {
                    fontPicker.Close();
<<<<<<< HEAD
=======
                    Destroy(fontPicker);
>>>>>>> f17ae35d
                    fontPicker = null;
                }
            }
        }


        private int DrawConfigIntField(int keyVal, int whichInt)
        {
            int returnValue = keyVal; // no change, by default - return what was passed.
            string fieldName = String.Format("CONFIG_intfield_{0}", whichInt);

            bool hasFocus = GUI.GetNameOfFocusedControl().Equals(fieldName);
            bool userHitReturnThisPass = hasFocus && (Event.current.keyCode == KeyCode.Return || Event.current.keyCode == KeyCode.KeypadEnter);
            int backInt = backingConfigInts[whichInt];
            string fieldValue = (backInt == 0) ? "" : backInt.ToString(); // this lets the user temporarily delete the whole value instead of having it become a zero.

            GUI.SetNextControlName(fieldName);
            fieldValue = GUILayout.TextField(fieldValue, 6, panelSkin.textField, GUILayout.MinWidth(60));

            fieldValue = fieldValue.Trim(' ');
            int newInt = -99; // Nonzero value to act as a flag to detect if the following line got triggered:
            if (fieldValue.Length == 0)
                newInt = 0;// Empty or whitespace input should be a zero, instead of letting int.TryParse() call it an error.
            if (newInt == 0 || int.TryParse(fieldValue, out newInt))
            {
                backingConfigInts[whichInt] = newInt;
                // Don't commit the temp value back to the CONFIGs unless RETURN is being pressed right now:
                if (userHitReturnThisPass)
                {
                    returnValue = backingConfigInts[whichInt];
                    GUI.FocusControl(""); // unfocus this textfield - it should give the user a visual clue that the edit has been committed.
                }
                // (Upon committing the value back to config, config will range-check it and clamp it if its out of range).
            }
            // else it reverts to what it was and wipes the typing if you don't assign it to anything.

            // Lastly, check for losing the focus - when focus is lost (i.e. user clicks outside the textfield), then
            // revert the backing value to the config value, throwing away edits.
            if (!hasFocus)
                backingConfigInts[whichInt] = keyVal;

            return returnValue;
        }

        private string TelnetStatusMessage()
        {
            if (TelnetMainServer.Instance == null) // We can't control the order in which monobeavhiors are loaded, so TelnetMainServer might not be there yet.
                return "TelnetMainServer object not found"; // hopefully the user never sees this.  It should stop happening the the time the loading screen is over.
            bool isOn = TelnetMainServer.Instance.IsListening;
            if (!isOn)
                return "Telnet server disabled.";

            string addr = TelnetMainServer.Instance.BindAddr.ToString();
            int numClients = TelnetMainServer.Instance.ClientCount;

            return String.Format("Telnet server listening on {0}. ({1} client{2} connected).",
                                 addr, (numClients == 0 ? "no" : numClients.ToString()), (numClients == 1 ? "" : "s"));
        }

        private void DrawActiveCPUsOnPanel()
        {
            scrollPos = GUILayout.BeginScrollView(scrollPos, panelSkin.scrollView, GUILayout.MinWidth(260), GUILayout.Height(windowRect.height - 60));

            CountBeginVertical();
            Vessel prevVessel = null;
            bool atLeastOne = false;

            foreach (kOSProcessor kModule in kOSProcessor.AllInstances())
            {
                atLeastOne = true;
                Part thisPart = kModule.part;
                Vessel thisVessel = (thisPart == null) ? null : thisPart.vessel;

                // For each new vessel in the list, start a new vessel section:
                if (thisVessel != null && thisVessel != prevVessel)
                {
                    GUILayout.Box(thisVessel.GetName(), vesselNameStyle);
                    prevVessel = thisVessel;
                }
                DrawPartRow(thisPart);
            }
            if (!atLeastOne)
                GUILayout.Label("No Loaded CPUs Found.\n" +
                                "-------------------------\n" +
                                "There are either no kOS CPU's\n" +
                                "in this universe, or there are\n " +
                                "but they are all \"on rails\".", panelSkin.label);
            CountEndVertical();

            GUILayout.EndScrollView();
        }

        private void DrawPartRow(Part part)
        {
            CountBeginHorizontal();

            DrawPart(part);

            kOSProcessor processorModule = part.Modules.OfType<kOSProcessor>().FirstOrDefault();

            if (processorModule == null)
            {
                throw new ArgumentException(@"Part does not have a kOSProcessor module", "part");
            }

            GUIStyle powerBoxStyle;
            string powerLabelText;
            string powerLabelTooltip;
            if (processorModule.ProcessorMode == ProcessorModes.STARVED)
            {
                powerBoxStyle = boxDisabledStyle;
                powerLabelText = "power\n<starved>";
                powerLabelTooltip = "Highlighted CPU has no ElectricCharge.";
            }
            else if (processorModule.ProcessorMode == ProcessorModes.READY)
            {
                powerBoxStyle = boxOnStyle;
                powerLabelText = "power\non";
                powerLabelTooltip = "Highlighted CPU is turned on and running.\n";
            }
            else
            {
                powerBoxStyle = boxOffStyle;
                powerLabelText = "power\noff";
                powerLabelTooltip = "Highlighted CPU is turned off.";
            }

            GUILayout.Box(new GUIContent(powerLabelText, powerLabelTooltip), powerBoxStyle);

            if (GUILayout.Button((processorModule.WindowIsOpen() ?
                                  new GUIContent((processorModule.TelnetIsAttached() ? terminalOpenTelnetIconTexture : terminalOpenIconTexture),
                                                 "Click to close terminal window.") :
                                  new GUIContent((processorModule.TelnetIsAttached() ? terminalClosedTelnetIconTexture : terminalClosedIconTexture),
                                                 "Click to open terminal window.")),
                                  panelSkin.button))
                processorModule.ToggleWindow();

            CountEndHorizontal();

            CheckHoverOnPreviousGUIElement(part);
        }

        private void DrawPart(Part part)
        {
            // Someday we may work on making this into something that
            // actually draws out the part image like in the editor icons, however
            // there appears to be no KSP API to do this for us, and it's a bit messy
            // and there's more important other stuff to do first.
            //
            // In the meantime, this is as far as my research has taken me:
            // Step 1: get a Unity GameObject from the part prototype, like so:
            //    GameObject prototypeGO = part.partInfo.iconPrefab;

            // Also, it seems to be using some proprietary extension to Unity's GUI
            // called EZGui to render some sort of camera view of the gameobject inside the
            // button, and EZGui is even worse for online documentation than Unity itself,
            // so whatever the technique is, it's hidden behind a wall of impenetrable
            // documentation with zero examples.

            // So for the meantime let's use our own text label and leave it at that.

            KOSNameTag partTag = part.Modules.OfType<KOSNameTag>().FirstOrDefault();

            string labelText = String.Format("{0}\n({1})",
                                             part.partInfo.title.Split(' ')[0], // just the first word of the name, i.e "CX-4181"
                                             ((partTag == null) ? "" : partTag.nameTag)
                                            );
            GUILayout.Box(new GUIContent(labelText, "This is the currently highlighted part on the vessel"), partNameStyle);
        }

        public void BeginHoverHousekeeping()
        {
            // OnGUI() gets called many times in different modes for different reasons.
            // This logic only works right when used during the Repaint pass of OnGUI().
            if (Event.current.type != EventType.Repaint)
                return;

            // Track whether or not the mouse is over the desired GUI element on *this* OnGUI
            // by clearing out what it was before first:
            newHoverPart = null;
        }

        /// <summary>
        /// Control the highlighting of parts in the vessel depending on whether or not
        /// the mouse was hovering in the right spot to cause a highlight.
        /// </summary>
        public void EndHoverHousekeeping()
        {
            // OnGUI() gets called many times in different modes for different reasons.
            // This logic only works right when used during the Repaint pass of OnGUI().
            if (Event.current.type != EventType.Repaint)
                return;

            // If we were already highlighting a part, and are no longer hovering over
            // that part area in the panel, then de-highlight it:
            if (prevHoverPart != null && prevHoverPart != newHoverPart)
            {
                prevHoverPart.SetHighlightColor(originalPartHighlightColor);
                prevHoverPart.SetHighlight(false, false);
            }

            // If we are now hovering over a part area in the panel, then start highlighting it,
            // remembering what it was before so it cab be set back again.
            if (newHoverPart != null && prevHoverPart != newHoverPart)
            {
                originalPartHighlightColor = newHoverPart.highlightColor;
                newHoverPart.SetHighlightColor(ourPartHighlightColor);
                newHoverPart.SetHighlight(true, false);
            }

            prevHoverPart = newHoverPart;
        }

        /// <summary>Whatever the most recent GUILayout element was, remember the part it was for
        /// if the mouse was hovering in it.</summary>
        /// <param name="part">The part that just had info drawn for it</param>
        public void CheckHoverOnPreviousGUIElement(Part part)
        {
            // OnGUI() gets called many times in different modes for different reasons.
            // This logic only works right when used during the Repaint pass of OnGUI().
            if (Event.current.type != EventType.Repaint)
                return;

            if (GUILayoutUtility.GetLastRect().Contains(Event.current.mousePosition))
                newHoverPart = part;
        }

        // Tracking the count to help detect when there's a mismatch:
        // To help detect if a begin matches with an end, put the same
        // string in both of them and see if they get the same count here.
        private void CountBeginVertical(string debugHelp = "", float minWidth = -1)
        {
            if (!String.IsNullOrEmpty(debugHelp))
                SafeHouse.Logger.SuperVerbose("BeginVertical(\"" + debugHelp + "\") Nest " + verticalSectionCount);
            if (minWidth < 0)
                GUILayout.BeginVertical();
            else
                GUILayout.BeginVertical(GUILayout.MinWidth(minWidth));
            ++verticalSectionCount;
        }

        // Tracking the count to help detect when there's a mismatch:
        // To help detect if a begin matches with an end, put the same
        // string in both of them and see if they get the same count here.
        private void CountEndVertical(string debugHelp = "")
        {
            GUILayout.EndVertical();
            --verticalSectionCount;
            if (!String.IsNullOrEmpty(debugHelp))
                SafeHouse.Logger.SuperVerbose("EndVertical(\"" + debugHelp + "\") Nest " + verticalSectionCount);
        }

        // Tracking the count to help detect when there's a mismatch:
        // To help detect if a begin matches with an end, put the same
        // string in both of them and see if they get the same count here.
        private void CountBeginHorizontal(string debugHelp = "")
        {
            if (!String.IsNullOrEmpty(debugHelp))
                SafeHouse.Logger.SuperVerbose("BeginHorizontal(\"" + debugHelp + "\"): Nest " + horizontalSectionCount);
            GUILayout.BeginHorizontal();
            ++horizontalSectionCount;
        }

        // Tracking the count to help detect when there's a mismatch:
        // To help detect if a begin matches with an end, put the same
        // string in both of them and see if they get the same count here.
        private void CountEndHorizontal(string debugHelp = "")
        {
            GUILayout.EndHorizontal();
            --horizontalSectionCount;
            if (!String.IsNullOrEmpty(debugHelp))
                SafeHouse.Logger.SuperVerbose("EndHorizontal(\"" + debugHelp + "\"): Nest " + horizontalSectionCount);
        }

        private static GUISkin BuildPanelSkin()
        {
            GUISkin theSkin = Instantiate(HighLogic.Skin); // Use Instantiate to make a copy of the Skin Object

            // Now alter the parts of theSkin that we want to change:
            //
            theSkin.window = new GUIStyle(HighLogic.Skin.window);
            theSkin.box.fontSize = 11;
            theSkin.box.padding = new RectOffset(5, 3, 3, 5);
            theSkin.box.margin = new RectOffset(1, 1, 1, 1);
            theSkin.label.fontSize = 11;
            theSkin.textField.fontSize = 11;
            theSkin.textField.padding = new RectOffset(0, 0, 0, 0);
            theSkin.textField.margin = new RectOffset(1, 1, 1, 1);
            theSkin.textArea.fontSize = 11;
            theSkin.textArea.padding = new RectOffset(0, 0, 0, 0);
            theSkin.textArea.margin = new RectOffset(1, 1, 1, 1);
            theSkin.toggle.fontSize = 10;
            theSkin.button.fontSize = 11;

            // And these are new styles for our own use in special cases:
            //
            headingLabelStyle = new GUIStyle(theSkin.label)
            {
                fontSize = 13,
                padding = new RectOffset(2, 2, 2, 2)
            };
            vesselNameStyle = new GUIStyle(theSkin.box)
            {
                fontSize = 12,
                normal = { textColor = Color.white }
            };
            tooltipLabelStyle = new GUIStyle(theSkin.label)
            {
                fontSize = 11,
                padding = new RectOffset(0, 2, 0, 2),
                normal = { textColor = Color.white }
            };
            partNameStyle = new GUIStyle(theSkin.box)
            {
                hover = { textColor = new Color(0.6f, 1.0f, 1.0f) }
            };
            boxOnStyle = new GUIStyle(theSkin.box)
            {
                hover = { textColor = new Color(0.6f, 1.0f, 1.0f) },
                normal = { textColor = new Color(0.4f, 1.0f, 0.4f) } // brighter green, higher saturation.
            };
            boxOffStyle = new GUIStyle(theSkin.box)
            {
                hover = { textColor = new Color(0.6f, 1.0f, 1.0f) },
                normal = { textColor = new Color(0.6f, 0.7f, 0.6f) } // dimmer green, more washed out and grey.
            };
            boxDisabledStyle = new GUIStyle(theSkin.box)
            {
                hover = { textColor = new Color(0.6f, 1.0f, 1.0f) },
                normal = { textColor = Color.white }
            };
            return theSkin;
        }
    }
}<|MERGE_RESOLUTION|>--- conflicted
+++ resolved
@@ -237,12 +237,6 @@
                 SafeHouse.Logger.SuperVerbose("[kOSToolBarWindow] Failed unregistering AppLauncher handlers," + e.Message);
             }
 
-<<<<<<< HEAD
-            if (blizzyButton != null)
-                blizzyButton.Destroy();
-
-=======
->>>>>>> f17ae35d
             // force close the font picker window if it was still open:
             if (fontPicker != null)
             {
@@ -546,10 +540,7 @@
                 else
                 {
                     fontPicker.Close();
-<<<<<<< HEAD
-=======
                     Destroy(fontPicker);
->>>>>>> f17ae35d
                     fontPicker = null;
                 }
             }
