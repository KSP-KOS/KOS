﻿<?xml version="1.0" encoding="utf-8"?>
<Project ToolsVersion="4.0" DefaultTargets="Build" xmlns="http://schemas.microsoft.com/developer/msbuild/2003">
  <PropertyGroup>
    <Configuration Condition=" '$(Configuration)' == '' ">Debug</Configuration>
    <Platform Condition=" '$(Platform)' == '' ">AnyCPU</Platform>
    <ProjectGuid>{465EC87D-723D-4A6C-B116-9777AC641DE3}</ProjectGuid>
    <OutputType>Library</OutputType>
    <AppDesignerFolder>Properties</AppDesignerFolder>
    <RootNamespace>kOS</RootNamespace>
    <AssemblyName>kOS</AssemblyName>
    <TargetFrameworkVersion>v3.5</TargetFrameworkVersion>
    <FileAlignment>512</FileAlignment>
  </PropertyGroup>
  <PropertyGroup Condition=" '$(Configuration)|$(Platform)' == 'Debug|AnyCPU' ">
    <DebugSymbols>true</DebugSymbols>
    <DebugType>full</DebugType>
    <Optimize>false</Optimize>
    <OutputPath>bin\Debug\</OutputPath>
    <DefineConstants>DEBUG;TRACE</DefineConstants>
    <ErrorReport>prompt</ErrorReport>
    <WarningLevel>4</WarningLevel>
  </PropertyGroup>
  <PropertyGroup Condition=" '$(Configuration)|$(Platform)' == 'Release|AnyCPU' ">
    <DebugType>pdbonly</DebugType>
    <Optimize>true</Optimize>
    <OutputPath>bin\Release\</OutputPath>
    <DefineConstants>TRACE</DefineConstants>
    <ErrorReport>prompt</ErrorReport>
    <WarningLevel>4</WarningLevel>
  </PropertyGroup>
  <ItemGroup>
<<<<<<< HEAD
=======
    <Reference Include="Assembly-CSharp">
      <HintPath>..\..\Resources\Assembly-CSharp.dll</HintPath>
    </Reference>
    <Reference Include="ICSharpCode.SharpZipLib">
      <HintPath>..\..\Resources\GameData\kOS\Plugins\ICSharpCode.SharpZipLib.dll</HintPath>
    </Reference>
>>>>>>> c18bfb7a
    <Reference Include="System" />
    <Reference Include="System.Core" />
    <Reference Include="System.Xml.Linq" />
    <Reference Include="System.Data.DataSetExtensions" />
    <Reference Include="System.Data" />
    <Reference Include="System.Xml" />
<<<<<<< HEAD
    <Reference Include="Assembly-CSharp">
      <HintPath>..\..\Resources\Assembly-CSharp.dll</HintPath>
    </Reference>
    <Reference Include="KSPAPIExtensions">
      <HintPath>..\..\Resources\KSPAPIExtensions.dll</HintPath>
    </Reference>
    <Reference Include="UnityEngine">
      <HintPath>..\..\Resources\UnityEngine.dll</HintPath>
=======
    <Reference Include="UnityEngine">
      <HintPath>..\..\Resources\UnityEngine.dll</HintPath>
    </Reference>
    <Reference Include="KSPAPIExtensions">
      <HintPath>..\..\Resources\KSPAPIExtensions.dll</HintPath>
>>>>>>> c18bfb7a
    </Reference>
  </ItemGroup>
  <ItemGroup>
    <Compile Include="AddOns\ActionGroupsExtended\ActionGroupsExtendedAPI.cs" />
    <Compile Include="AddOns\ActionGroupsExtended\ActionGroupsExtendedBinding.cs" />
    <Compile Include="AddOns\InfernalRobotics\IRControlGroup.cs" />
    <Compile Include="AddOns\InfernalRobotics\IRHandler.cs" />
    <Compile Include="AddOns\InfernalRobotics\IRServoWrapper.cs" />
    <Compile Include="AddOns\InfernalRobotics\IRWrapper.cs" />
    <Compile Include="AddOns\RemoteTech\IRemoteTechAPIv1.cs" />
    <Compile Include="AddOns\RemoteTech\RemoteTechAPI.cs" />
    <Compile Include="AddOns\RemoteTech\RemoteTechArchive.cs" />
    <Compile Include="AddOns\RemoteTech\RemoteTechHook.cs" />
    <Compile Include="AddOns\RemoteTech\RemoteTechUtility.cs" />
    <Compile Include="AddOns\RemoteTech\RemoteTechInterpreter.cs" />
    <Compile Include="AddOns\RemoteTech\RemoteTechVolumeManager.cs" />
    <Compile Include="Binding\ActionGroups.cs" />
    <Compile Include="Binding\Binding.cs" />
    <Compile Include="Binding\BindingConfig.cs" />
    <Compile Include="Binding\BindingManager.cs" />
    <Compile Include="Binding\ColorBinding.cs" />
    <Compile Include="Binding\FlightControlManager.cs" />
    <Compile Include="Binding\FlightStats.cs" />
    <Compile Include="Binding\MissionSettings.cs" />
    <Compile Include="Binding\RoverStats.cs" />
    <Compile Include="Binding\SteeringManager.cs" />
    <Compile Include="Binding\SteeringManagerProvider.cs" />
    <Compile Include="Binding\TerminalSettings.cs" />
    <Compile Include="Binding\BindingsUniverse.cs" />
    <Compile Include="AddOns\RemoteTech\RemoteTechFactory.cs" />
    <Compile Include="Factories\IFactory.cs" />
    <Compile Include="Factories\StandardFactory.cs" />
    <Compile Include="Function\BuildList.cs" />
    <Compile Include="Function\FunctionManager.cs" />
    <Compile Include="Function\HighlightStructure.cs" />
    <Compile Include="Function\Math.cs" />
    <Compile Include="Function\Misc.cs" />
    <Compile Include="Function\Persistence.cs" />
    <Compile Include="Function\Suffixed.cs" />
    <Compile Include="Function\Trigonometry.cs" />
    <Compile Include="KSPLogger.cs" />
    <Compile Include="Module\Bootstrapper.cs" />
    <Compile Include="Module\kOSLightModule.cs" />
    <Compile Include="Module\KOSNameTag.cs" />
    <Compile Include="Persistence\PersistenceExtensions.cs" />
    <Compile Include="Properties\Resources.Designer.cs">
      <AutoGen>True</AutoGen>
      <DesignTime>True</DesignTime>
      <DependentUpon>Resources.resx</DependentUpon>
    </Compile>
    <Compile Include="Sound\SoundMaker.cs" />
    <Compile Include="Suffixed\HsvColor.cs" />
    <Compile Include="Suffixed\KUniverseValue.cs" />
    <Compile Include="Suffixed\LoadDistanceValue.cs" />
    <Compile Include="Suffixed\ResourceTransferValue.cs" />
    <Compile Include="Screen\DelegateDialog.cs" />
    <Compile Include="Screen\KOSManagedWindow.cs" />
    <Compile Include="Screen\KOSNameTagWindow.cs" />
    <Compile Include="Screen\KOSTextEditPopup.cs" />
    <Compile Include="Screen\KOSToolBarWindow.cs" />
    <Compile Include="Screen\ToolbarWrapper.cs" />
    <Compile Include="Suffixed\ActiveResourceValue.cs" />
    <Compile Include="Suffixed\BodyAtmosphere.cs" />
    <Compile Include="Suffixed\BodyTarget.cs" />
    <Compile Include="Suffixed\Career.cs" />
    <Compile Include="Suffixed\Orbitable.cs" />
    <Compile Include="Suffixed\PartModuleField\PartModuleFields.cs" />
    <Compile Include="Suffixed\PartModuleField\PartModuleFieldsFactory.cs" />
    <Compile Include="Suffixed\PartModuleField\GimbalFields.cs" />
    <Compile Include="Suffixed\Part\ModuleEngineAdapter.cs" />
    <Compile Include="Suffixed\Part\PartValueFactory.cs" />
    <Compile Include="Suffixed\RgbaColor.cs" />
    <Compile Include="Suffixed\Config.cs" />
    <Compile Include="Function\PrintList.cs" />
    <Compile Include="InterProcessor\InterProcCommand.cs" />
    <Compile Include="InterProcessor\ProcessorManager.cs" />
    <Compile Include="InterProcessor\RunCommand.cs" />
    <Compile Include="Core.cs" />
    <Compile Include="Suffixed\ElementValue.cs" />
    <Compile Include="Suffixed\FlightControl.cs" />
    <Compile Include="Suffixed\GeoCoordinates.cs" />
    <Compile Include="Screen\Interpreter.cs" />
    <Compile Include="Module\kOSProcessor.cs" />
    <Compile Include="Logger.cs" />
    <Compile Include="Suffixed\IKOSTargetable.cs" />
    <Compile Include="Suffixed\Node.cs" />
    <Compile Include="Suffixed\OrbitInfo.cs" />
    <Compile Include="SharedObjects.cs" />
    <Compile Include="Suffixed\Part\DockingPortValue.cs" />
    <Compile Include="Suffixed\Part\EngineValue.cs" />
    <Compile Include="Suffixed\Part\PartValue.cs" />
    <Compile Include="Suffixed\Part\SensorValue.cs" />
    <Compile Include="Suffixed\AggregateResourceValue.cs" />
    <Compile Include="Suffixed\SingleResourceValue.cs" />
    <Compile Include="Suffixed\StageValues.cs" />
    <Compile Include="Suffixed\VectorRenderer.cs" />
    <Compile Include="Suffixed\VesselAlt.cs" />
    <Compile Include="Suffixed\VesselEta.cs" />
    <Compile Include="Suffixed\WaypointValue.cs" />
    <Compile Include="Execution\TransferManager.cs" />
    <Compile Include="UserIO\TelnetMainServer.cs" />
    <Compile Include="UserIO\TelnetSingletonServer.cs" />
    <Compile Include="UserIO\TelnetWelcomeMenu.cs" />
    <Compile Include="UserIO\TerminalAnsiMapper.cs" />
    <Compile Include="UserIO\TerminalUnicodeMapper.cs" />
    <Compile Include="UserIO\TerminalVT100Mapper.cs" />
    <Compile Include="UserIO\TerminalXtermMapper.cs" />
    <Compile Include="Utilities\BetaShim.cs" />
    <Compile Include="Utilities\PartUtilities.cs" />
    <Compile Include="Screen\TermWindow.cs" />
    <Compile Include="Suffixed\Timespan.cs" />
    <Compile Include="Utilities\Utils.cs" />
    <Compile Include="Suffixed\Vector.cs" />
    <Compile Include="Suffixed\Direction.cs" />
    <Compile Include="Function\FunctionBase.cs" />
    <Compile Include="Properties\AssemblyInfo.cs" />
    <Compile Include="Suffixed\VesselSensors.cs" />
    <Compile Include="Suffixed\VesselTarget.cs" />
    <Compile Include="Utilities\VesselUtils.cs" />
    <Compile Include="Suffixed\OrbitableVelocity.cs" />
    <Compile Include="AddOns\KerbalAlarmClock\KACWrapper.cs" />
    <Compile Include="AddOns\KerbalAlarmClock\KACAlarmWrapper.cs" />
    <Compile Include="AddOns\KerbalAlarmClock\KACFunctions.cs" />
    <Compile Include="AddOns\KerbalAlarmClock\KACEventHandler.cs" />
    <Compile Include="Suffixed\AddonList.cs" />
    <Compile Include="Suffixed\Addon.cs" />
    <Compile Include="AddOns\RemoteTech\Addon.cs" />
    <Compile Include="AddOns\KerbalAlarmClock\Addon.cs" />
    <Compile Include="AddOns\ActionGroupsExtended\Addon.cs" />
    <Compile Include="AddOns\InfernalRobotics\Addon.cs" />
    <Compile Include="Screen\RectExtensions.cs" />
    <Compile Include="AddOns\RemoteTech\RemoteTechAntennaModuleFields.cs" />
    <Compile Include="Suffixed\CrewMember.cs" />
    <Compile Include="Suffixed\PartModuleField\kOSProcessorFields.cs" />
    <Compile Include="Serialization\SerializationMgr.cs" />
    <Compile Include="Serialization\IHasSharedObjects.cs" />
    <Compile Include="Suffixed\ScienceDataValue.cs" />
    <Compile Include="Suffixed\PartModuleField\ScienceExperimentFieldsFactory.cs" />
    <Compile Include="AddOns\OrbitalScience\DMModuleScienceAnimateFields.cs" />
    <Compile Include="AddOns\OrbitalScience\DMOrbitalScienceFieldsFactory.cs" />
    <Compile Include="AddOns\OrbitalScience\DMBathymetryFields.cs" />
    <Compile Include="Suffixed\PartModuleField\StockScienceExperimentFields.cs" />
    <Compile Include="Suffixed\PartModuleField\ScienceExperimentFields.cs" />
    <Compile Include="AddOns\OrbitalScience\DMScienceExperimentFields.cs" />
  </ItemGroup>
  <ItemGroup>
    <ProjectReference Include="..\kOS.Safe\kOS.Safe.csproj">
      <Project>{590FFDA8-7B44-4BC3-A12A-5FFE2BB7D8FD}</Project>
      <Name>kOS.Safe</Name>
    </ProjectReference>
  </ItemGroup>
  <ItemGroup>
    <EmbeddedResource Include="Properties\Resources.resx">
      <Generator>ResXFileCodeGenerator</Generator>
      <LastGenOutput>Resources.Designer.cs</LastGenOutput>
    </EmbeddedResource>
  </ItemGroup>
  <ItemGroup />
  <Import Project="$(MSBuildToolsPath)\Microsoft.CSharp.targets" />
  <PropertyGroup>
    <PostBuildEvent Condition=" '$(OS)' == 'Unix' ">
      cp "$(TargetPath)" "$(SolutionDir)/../Resources/GameData/kOS/Plugins"
      (test -h "$(SolutionDir)/../KSPdirlink" &amp;&amp; cp "$(TargetPath)" "$(SolutionDir)/../KSPdirlink/GameData/kOS/Plugins") || true
    </PostBuildEvent>
    <PostBuildEvent Condition=" '$(OS)' != 'Unix' ">
      xcopy "$(TargetPath)" "$(SolutionDir)\..\Resources\GameData\kOS\Plugins" /y
      IF EXIST "$(SolutionDir)\..\KSPdirlink\" xcopy "$(TargetPath)" "$(SolutionDir)\..\KSPdirlink\GameData\kOS\Plugins" /y || exit /B 0
    </PostBuildEvent>
  </PropertyGroup>
  <!-- To modify your build process, add your task inside one of the targets below and uncomment it. 
       Other similar extension points exist, see Microsoft.Common.targets.
  <Target Name="BeforeBuild">
  </Target>
  <Target Name="AfterBuild">
  </Target>
  -->
  <ItemGroup />
  <ItemGroup />
  <ItemGroup>
    <Folder Include="AddOns\OrbitalScience\" />
  </ItemGroup>
</Project><|MERGE_RESOLUTION|>--- conflicted
+++ resolved
@@ -29,22 +29,18 @@
     <WarningLevel>4</WarningLevel>
   </PropertyGroup>
   <ItemGroup>
-<<<<<<< HEAD
-=======
     <Reference Include="Assembly-CSharp">
       <HintPath>..\..\Resources\Assembly-CSharp.dll</HintPath>
     </Reference>
     <Reference Include="ICSharpCode.SharpZipLib">
       <HintPath>..\..\Resources\GameData\kOS\Plugins\ICSharpCode.SharpZipLib.dll</HintPath>
     </Reference>
->>>>>>> c18bfb7a
     <Reference Include="System" />
     <Reference Include="System.Core" />
     <Reference Include="System.Xml.Linq" />
     <Reference Include="System.Data.DataSetExtensions" />
     <Reference Include="System.Data" />
     <Reference Include="System.Xml" />
-<<<<<<< HEAD
     <Reference Include="Assembly-CSharp">
       <HintPath>..\..\Resources\Assembly-CSharp.dll</HintPath>
     </Reference>
@@ -53,13 +49,11 @@
     </Reference>
     <Reference Include="UnityEngine">
       <HintPath>..\..\Resources\UnityEngine.dll</HintPath>
-=======
     <Reference Include="UnityEngine">
       <HintPath>..\..\Resources\UnityEngine.dll</HintPath>
     </Reference>
     <Reference Include="KSPAPIExtensions">
       <HintPath>..\..\Resources\KSPAPIExtensions.dll</HintPath>
->>>>>>> c18bfb7a
     </Reference>
   </ItemGroup>
   <ItemGroup>
