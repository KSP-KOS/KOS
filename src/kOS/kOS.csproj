--- conflicted
+++ resolved
@@ -72,10 +72,7 @@
     <Compile Include="Binding\MissionSettings.cs" />
     <Compile Include="Binding\RoverStats.cs" />
     <Compile Include="Binding\SteeringManager.cs" />
-<<<<<<< HEAD
-=======
     <Compile Include="Binding\SteeringManagerProvider.cs" />
->>>>>>> 03c08b3e
     <Compile Include="Binding\TerminalSettings.cs" />
     <Compile Include="Binding\BindingsUniverse.cs" />
     <Compile Include="AddOns\RemoteTech\RemoteTechFactory.cs" />
@@ -100,7 +97,6 @@
     </Compile>
     <Compile Include="Sound\SoundMaker.cs" />
     <Compile Include="Suffixed\HsvColor.cs" />
-    <Compile Include="Suffixed\PIDLoop.cs" />
     <Compile Include="Suffixed\ResourceTransferValue.cs" />
     <Compile Include="Screen\DelegateDialog.cs" />
     <Compile Include="Screen\KOSManagedWindow.cs" />
