--- conflicted
+++ resolved
@@ -18,15 +18,9 @@
 
         private void EngineInitializeSuffixes()
         {
-<<<<<<< HEAD
-            AddSuffix("ACTIVATE", new NoArgsSuffix(() => engine.Activate()));
-            AddSuffix("SHUTDOWN", new NoArgsSuffix(() => engine.Shutdown()));
-            AddSuffix("THRUSTLIMIT", new ClampSetSuffix<ScalarValue>(() => engine.ThrustPercentage,
-=======
             AddSuffix("ACTIVATE", new NoArgsVoidSuffix(() => engine.Activate()));
             AddSuffix("SHUTDOWN", new NoArgsVoidSuffix(() => engine.Shutdown()));
-            AddSuffix("THRUSTLIMIT", new ClampSetSuffix<ScalarDoubleValue>(() => engine.ThrustPercentage,
->>>>>>> 005e943d
+            AddSuffix("THRUSTLIMIT", new ClampSetSuffix<ScalarValue>(() => engine.ThrustPercentage,
                                                           value => engine.ThrustPercentage = value,
                                                           0f, 100f, 0f,
                                                           "thrust limit percentage for this engine"));
