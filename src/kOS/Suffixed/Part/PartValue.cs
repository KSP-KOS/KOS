﻿using kOS.Module;
using kOS.Safe.Encapsulation;
using kOS.Safe.Encapsulation.Suffixes;
using kOS.Safe.Exceptions;
using kOS.Suffixed.PartModuleField;
using kOS.Utilities;
using System;
using System.Linq;
using UnityEngine;

namespace kOS.Suffixed.Part
{
    public class PartValue : Structure, IKOSTargetable
    {
        protected SharedObjects shared { get; private set; }

        public global::Part Part { get; private set; }

        public PartValue(global::Part part, SharedObjects sharedObj)
        {
            Part = part;
            shared = sharedObj;

            // This cannot be called from inside InitializeSuffixes because the base constructor calls
            // InitializeSuffixes first before this constructor has set "Part" to a real value.
            PartInitializeSuffixes();
        }

        private void PartInitializeSuffixes()
        {
            AddSuffix("CONTROLFROM", new NoArgsSuffix(ControlFrom));
            AddSuffix("NAME", new Suffix<string>(() => Part.name));
            AddSuffix("FUELCROSSFEED", new Suffix<bool>(() => Part.fuelCrossFeed));
            AddSuffix("TITLE", new Suffix<string>(() => Part.partInfo.title));
            AddSuffix("STAGE", new Suffix<int>(() => Part.inverseStage));
            AddSuffix("UID", new Suffix<string>(Part.flightID.ToString));
            AddSuffix("ROTATION", new Suffix<Direction>(() => new Direction(Part.transform.rotation)));
            AddSuffix("POSITION", new Suffix<Vector>(() => new Vector(Part.transform.position - shared.Vessel.findWorldCenterOfMass())));
            AddSuffix("TAG", new SetSuffix<string>(GetTagName, SetTagName));
            AddSuffix("FACING", new Suffix<Direction>(() => GetFacing(Part)));
            AddSuffix("RESOURCES", new Suffix<ListValue>(() => GatherResources(Part)));
            AddSuffix("TARGETABLE", new Suffix<bool>(() => Part.Modules.OfType<ITargetable>().Any()));
            AddSuffix("SHIP", new Suffix<VesselTarget>(() => new VesselTarget(Part.vessel, shared)));
            AddSuffix("HASMODULE", new OneArgsSuffix<bool, string>(HasModule));
            AddSuffix("GETMODULE", new OneArgsSuffix<PartModuleFields, string>(GetModule));
            AddSuffix("GETMODULEBYINDEX", new OneArgsSuffix<PartModuleFields, int>(GetModuleIndex));
            AddSuffix(new[] { "MODULES", "ALLMODULES" }, new Suffix<ListValue>(GetAllModules, "A List of all the modules' names on this part"));
            AddSuffix("PARENT", new Suffix<PartValue>(() => PartValueFactory.Construct(Part.parent, shared), "The parent part of this part"));
            AddSuffix("HASPARENT", new Suffix<bool>(() => Part.parent != null, "Tells you if this part has a parent, is used to avoid null exception from PARENT"));
            AddSuffix("CHILDREN", new Suffix<ListValue<PartValue>>(() => PartValueFactory.ConstructGeneric(Part.children, shared), "A LIST() of the children parts of this part"));
            AddSuffix("DRYMASS", new Suffix<float>(Part.GetDryMass, "The Part's mass when empty"));
            AddSuffix("MASS", new Suffix<float>(Part.CalculateCurrentMass, "The Part's current mass"));
            AddSuffix("WETMASS", new Suffix<float>(Part.GetWetMass, "The Part's mass when full"));
            AddSuffix("HASPHYSICS", new Suffix<bool>(Part.HasPhysics, "Is this a strange 'massless' part"));
        }

<<<<<<< HEAD
        public void ThrowIfNotCPUVessel()
        {
            if (this.Part.vessel.id != shared.Vessel.id)
                throw new KOSWrongCPUVesselException();
        }

=======
>>>>>>> 9ad15210
        private PartModuleFields GetModule(string modName)
        {
            foreach (PartModule mod in Part.Modules)
            {
                if (String.Equals(mod.moduleName, modName, StringComparison.OrdinalIgnoreCase))
                {
                    return PartModuleFieldsFactory.Construct(mod, shared);
                }
            }
            throw new KOSLookupFailException("module", modName.ToUpper(), this);
        }

        private bool HasModule(string modName)
        {
            foreach (PartModule mod in Part.Modules)
            {
                if (String.Equals(mod.moduleName, modName, StringComparison.OrdinalIgnoreCase)) return true;
            }
            return false;
        }

        private PartModuleFields GetModuleIndex(int moduleIndex)
        {
            if (moduleIndex < Part.Modules.Count)
            {
                return PartModuleFieldsFactory.Construct(Part.Modules.GetModule(moduleIndex), shared);
            }
            throw new KOSLookupFailException("module", String.Format("MODULEINDEX[{0}]", moduleIndex), this);
        }

        public string GetTagName() // public because I picture this being a useful API method later
        {
            KOSNameTag tagModule = Part.Modules.OfType<KOSNameTag>().FirstOrDefault();
            return tagModule == null ? string.Empty : tagModule.nameTag;
        }

        private void SetTagName(string value)
        {
            ThrowIfNotCPUVessel();
            KOSNameTag tagModule = Part.Modules.OfType<KOSNameTag>().FirstOrDefault();
            if (tagModule != null) tagModule.nameTag = value;
        }

        public override string ToString()
        {
            string tagName = GetTagName();
            if (string.IsNullOrEmpty(tagName))
                return string.Format("PART({0},uid={1})", Part.name, Part.uid());
            return string.Format("PART({0},tag={1})", Part.name, tagName);
        }

        public virtual ITargetable Target
        {
            get
            {
                return Part.Modules.OfType<ITargetable>().FirstOrDefault();
            }
        }

        private Direction GetFacing(global::Part part)
        {
            // Our normal facings use Z for forward, but parts use Y for forward:
            Quaternion rotateZToY = Quaternion.FromToRotation(Vector3.forward, Vector3.up);
            Quaternion newRotation = part.transform.rotation * rotateZToY;
            return new Direction(newRotation);
        }

        private void ControlFrom()
        {
            ThrowIfNotCPUVessel();
            var dockingModule = Part.Modules.OfType<ModuleDockingNode>().FirstOrDefault();
            var commandModule = Part.Modules.OfType<ModuleCommand>().FirstOrDefault();

            if (commandModule != null)
            {
                commandModule.MakeReference();
            }
            else if (dockingModule != null)
            {
                dockingModule.MakeReferenceTransform();
            }
            else
            {
                throw new KOSCommandInvalidHereException("CONTROLFROM", "a generic part value", "a docking port or command part");
            }
        }

        private ListValue GatherResources(global::Part part)
        {
            var resources = new ListValue();
            foreach (PartResource resource in part.Resources)
            {
                resources.Add(new SingleResourceValue(resource));
            }
            return resources;
        }

        private ListValue GetAllModules()
        {
            var returnValue = new ListValue();
            foreach (PartModule mod in Part.Modules)
            {
                returnValue.Add(mod.moduleName);
            }
            return returnValue;
        }

        protected bool Equals(PartValue other)
        {
            return Equals(Part, other.Part);
        }

        public override bool Equals(object obj)
        {
            if (ReferenceEquals(null, obj)) return false;
            if (ReferenceEquals(this, obj)) return true;
            if (obj.GetType() != GetType()) return false;
            return Equals((PartValue)obj);
        }

        public override int GetHashCode()
        {
            return (Part != null ? Part.GetHashCode() : 0);
        }

        public static bool operator ==(PartValue left, PartValue right)
        {
            return Equals(left, right);
        }

        public static bool operator !=(PartValue left, PartValue right)
        {
            return !Equals(left, right);
        }
    }
}<|MERGE_RESOLUTION|>--- conflicted
+++ resolved
@@ -54,15 +54,12 @@
             AddSuffix("HASPHYSICS", new Suffix<bool>(Part.HasPhysics, "Is this a strange 'massless' part"));
         }
 
-<<<<<<< HEAD
         public void ThrowIfNotCPUVessel()
         {
             if (this.Part.vessel.id != shared.Vessel.id)
                 throw new KOSWrongCPUVesselException();
         }
 
-=======
->>>>>>> 9ad15210
         private PartModuleFields GetModule(string modName)
         {
             foreach (PartModule mod in Part.Modules)
