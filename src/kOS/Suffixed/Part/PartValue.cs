--- conflicted
+++ resolved
@@ -34,11 +34,7 @@
             AddSuffix("FUELCROSSFEED", new Suffix<bool>(() => Part.fuelCrossFeed));
             AddSuffix("TITLE", new Suffix<string>(() => Part.partInfo.title));
             AddSuffix("STAGE", new Suffix<int>(() => Part.inverseStage));
-<<<<<<< HEAD
-            AddSuffix("UID", new Suffix<string>(() => Part.flightID.ToString()));
-=======
             AddSuffix("UID", new Suffix<string>(Part.flightID.ToString));
->>>>>>> a3867ce2
             AddSuffix("ROTATION", new Suffix<Direction>(() => new Direction( Part.transform.rotation) ));
             AddSuffix("POSITION", new Suffix<Vector>(() => new Vector( Part.transform.position - shared.Vessel.findWorldCenterOfMass() )));
             AddSuffix("TAG", new SetSuffix<string>(GetTagName, SetTagName));
