--- conflicted
+++ resolved
@@ -38,19 +38,7 @@
             bound = false;
             Vessel = vessel;
 
-<<<<<<< HEAD
             floatSuffixes = new List<string> { "YAW", "PITCH", "ROLL", "STARBOARD", "TOP", "FORE", "MAINTHROTTLE", "PILOTMAINTHROTTLE", "WHEELTHROTTLE", "WHEELSTEER" };
-=======
-            floatSuffixes = new List<string>
-            {
-                "YAW", "PITCH", "ROLL", 
-                "YAWTRIM", "PITCHTRIM", "ROLLTRIM", 
-                "STARBOARD", "TOP", "FORE", 
-                "MAINTHROTTLE", "USERMAINTHROTTLE",
-                "WHEELTHROTTLE", "WHEELSTEER",
-                "WHEELTHROTTLETRIM", "WHEELSTEERTRIM"
-            };
->>>>>>> f999c714
             vectorSuffixes = new List<string> { "ROTATION", "TRANSLATION" };
         }
 
@@ -84,11 +72,6 @@
                     return new Vector(starboard , top , fore );
                 case "NEUTRAL":
                     return neutral;
-<<<<<<< HEAD
-                case "PILOTMAINTHROTTLE":
-                    return Vessel.ctrlState.mainThrottle;
-=======
->>>>>>> f999c714
                 case "MAINTHROTTLE":
                     return mainThrottle;
                 case "WHEELTHROTTLE":
