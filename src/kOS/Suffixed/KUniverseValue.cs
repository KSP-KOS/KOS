﻿using kOS.Safe.Compilation.KS;
using kOS.Safe.Encapsulation;
using kOS.Safe.Encapsulation.Suffixes;
using kOS.Safe.Exceptions;
using kOS.Safe.Utilities;
<<<<<<< HEAD
using System;
using System.IO;
using System.Collections.Generic;
=======
using PreFlightTests;
>>>>>>> 0fcfcde0

namespace kOS.Suffixed
{
    [kOS.Safe.Utilities.KOSNomenclature("Kuniverse")]
    public class KUniverseValue : Structure
    {
        private readonly SharedObjects shared;

        public KUniverseValue(SharedObjects shared)
        {
            this.shared = shared;
            InitializeSuffixes();
        }

        public void InitializeSuffixes()
        {
            AddSuffix("CANREVERT", new Suffix<BooleanValue>(CanRevert));
            AddSuffix("CANREVERTTOLAUNCH", new Suffix<BooleanValue>(CanRevertToLaunch));
            AddSuffix("CANREVERTTOEDITOR", new Suffix<BooleanValue>(CanRevvertToEditor));
            AddSuffix("REVERTTOLAUNCH", new NoArgsVoidSuffix(RevertToLaunch));
            AddSuffix("REVERTTOEDITOR", new NoArgsVoidSuffix(RevertToEditor));
            AddSuffix("REVERTTO", new OneArgsSuffix<StringValue>(RevertTo));
            AddSuffix("QUICKSAVE", new NoArgsVoidSuffix(QuickSave));
            AddSuffix("QUICKLOAD", new NoArgsVoidSuffix(QuickLoad));
            AddSuffix("QUICKSAVETO", new OneArgsSuffix<StringValue>(QuickSaveTo));
            AddSuffix("QUICKLOADFROM", new OneArgsSuffix<StringValue>(QuickLoadFrom));
            AddSuffix("QUICKSAVELIST", new NoArgsSuffix<ListValue>(GetQuicksaveList));
            AddSuffix("ORIGINEDITOR", new Suffix<StringValue>(OriginatingEditor));
            AddSuffix("DEFAULTLOADDISTANCE", new Suffix<LoadDistanceValue>(() => new LoadDistanceValue(PhysicsGlobals.Instance.VesselRangesDefault)));
            AddSuffix("ACTIVEVESSEL", new SetSuffix<VesselTarget>(() => new VesselTarget(FlightGlobals.ActiveVessel, shared), SetActiveVessel));
            AddSuffix(new string[] { "FORCESETACTIVEVESSEL", "FORCEACTIVE" }, new OneArgsSuffix<VesselTarget>(ForceSetActiveVessel));
            AddSuffix("HOURSPERDAY", new Suffix<ScalarValue>(GetHoursPerDay));
            AddSuffix("DEBUGLOG", new OneArgsSuffix<StringValue>(DebugLog));
            AddSuffix("GETCRAFT", new TwoArgsSuffix<CraftTemplate, StringValue, StringValue>(GetCraft));
            AddSuffix("LAUNCHCRAFT", new OneArgsSuffix<CraftTemplate>(LaunchShip));
            AddSuffix("LAUNCHCRAFTFROM", new TwoArgsSuffix<CraftTemplate, StringValue>(LaunchShip));
            AddSuffix("CRAFTLIST", new Suffix<ListValue>(CraftTemplate.GetAllTemplates));
        }

        public void RevertToLaunch()
        {
            if (CanRevertToLaunch())
            {
                FlightDriver.RevertToLaunch();
            }
            else throw new KOSCommandInvalidHereException(LineCol.Unknown(), "REVERTTOLAUNCH", "When revert is disabled", "When revert is enabled");
        }

        public void RevertToEditor()
        {
            if (CanRevvertToEditor())
            {
                EditorFacility fac = ShipConstruction.ShipType;
                FlightDriver.RevertToPrelaunch(fac);
            }
            else throw new KOSCommandInvalidHereException(LineCol.Unknown(), "REVERTTOEDITOR", "When revert is disabled", "When revert is enabled");
        }

        public void RevertTo(StringValue editor)
        {
            if (CanRevvertToEditor())
            {
                EditorFacility fac;
                switch (editor.ToUpper())
                {
                    case "VAB":
                        fac = EditorFacility.VAB;
                        break;

                    case "SPH":
                        fac = EditorFacility.SPH;
                        break;

                    default:
                        fac = EditorFacility.None;
                        break;
                }
                FlightDriver.RevertToPrelaunch(fac);
            }
            else throw new KOSCommandInvalidHereException(LineCol.Unknown(), "REVERTTO", "When revert is disabled", "When revert is enabled");
        }

        public BooleanValue CanRevert()
        {
            return FlightDriver.CanRevert;
        }

        public BooleanValue CanRevertToLaunch()
        {
            return FlightDriver.CanRevertToPostInit && HighLogic.CurrentGame.Parameters.Flight.CanRestart;
        }

        public BooleanValue CanRevvertToEditor()
        {
            return FlightDriver.CanRevertToPrelaunch &&
                HighLogic.CurrentGame.Parameters.Flight.CanLeaveToEditor &&
                ShipConstruction.ShipConfig != null;
        }

        public StringValue OriginatingEditor()
        {
            if (ShipConstruction.ShipConfig != null)
            {
                EditorFacility fac = ShipConstruction.ShipType;
                return fac.ToString().ToUpper();
            }
            return "";
        }

        public void SetActiveVessel(VesselTarget vesselTarget)
        {
            Vessel vessel = vesselTarget.Vessel;
            if (!vessel.isActiveVessel)
            {
                FlightGlobals.SetActiveVessel(vessel);
            }
        }

        public void ForceSetActiveVessel(VesselTarget vesselTarget)
        {
            Vessel vessel = vesselTarget.Vessel;
            if (!vessel.isActiveVessel)
            {
                FlightGlobals.ForceSetActiveVessel(vessel);
            }
        }

        public ScalarValue GetHoursPerDay()
        {
            return GameSettings.KERBIN_TIME ? TimeSpan.HOURS_IN_KERBIN_DAY : TimeSpan.HOURS_IN_EARTH_DAY;
        }

        public void DebugLog(StringValue message)
        {
            SafeHouse.Logger.Log("(KUNIVERSE:DEBUGLOG) " + message);
        }

<<<<<<< HEAD
        public void QuickSave()
        {
            if (HighLogic.CurrentGame.Parameters.Flight.CanQuickSave)
            {
                QuickSaveLoad.QuickSave();
            }
            else throw new KOSException("KSP prevents using quicksave currently.");
        }

        public void QuickSaveTo(StringValue name)
        {
            QuickSaveTo(name.ToString());
        }

        public void QuickSaveTo(string name)
        {
            if (name.EndsWith(".sfs"))
            {
                name = name.Substring(0, name.Length - 4);
            }
            var reserved = new List<string>() { "persistent", "quicksave", "kos-backup-quicksave" };
            if (reserved.Contains(name))
            {
                throw new KOSException("Cannot save to " + name + " because it is a reserved name.");
            }
            SaveGame(name);
        }

        private void SaveGame(string name)
        {
            if (HighLogic.CurrentGame.Parameters.Flight.CanQuickSave)
            {
                GamePersistence.SaveGame(name, HighLogic.SaveFolder, SaveMode.OVERWRITE);
            }
            else throw new KOSException("KSP prevents using quicksave currently.");
        }

        public void QuickLoad()
        {
            LoadGame("quicksave");
        }

        public void QuickLoadFrom(StringValue name)
        {
            LoadGame(name.ToString());
        }

        private void LoadGame(string name)
        {
            if (name.EndsWith(".sfs"))
            {
                name = name.Substring(0, name.Length - 4);
            }
            if (HighLogic.CurrentGame.Parameters.Flight.CanQuickLoad)
            {
                string filename = name + ".sfs";
                string path = KSPUtil.GetOrCreatePath("saves/" + HighLogic.SaveFolder);
                if (!File.Exists(Path.Combine(path, filename)))
                {
                    throw new KOSException("Error loading the quicksave file, the save file does not exist.");
                }
                try
                {
                    SaveGame("kos-backup-quicksave");
                    var game = GamePersistence.LoadGame(name, HighLogic.SaveFolder, true, false);
                    if (game.flightState != null)
                    {
                        if (game.compatible)
                        {
                            GamePersistence.UpdateScenarioModules(game);
                            if (game.startScene != GameScenes.FLIGHT)
                            {
                                if (KSPUtil.CheckVersion(game.file_version_major, game.file_version_minor, game.file_version_revision, 0, 24, 0) != VersionCompareResult.INCOMPATIBLE_TOO_EARLY)
                                {
                                    GamePersistence.SaveGame(game, name, HighLogic.SaveFolder, SaveMode.OVERWRITE);
                                    HighLogic.LoadScene(GameScenes.SPACECENTER);
                                    return;
                                }
                            }
                            FlightDriver.StartAndFocusVessel(game, game.flightState.activeVesselIdx);
                        }
                    }
                }
                catch (Exception ex)
                {
                    SafeHouse.Logger.Log(ex.Message);
                    throw new KOSException("Error loading the quicksave file");
                }
            }
            else throw new KOSException("KSP prevents using quickload currently.");
        }

        private ListValue GetQuicksaveList()
        {
            var ret = new ListValue();
            string path = KSPUtil.GetOrCreatePath("saves/" + HighLogic.SaveFolder);
            var files = Directory.GetFiles(path, "*.sfs");
            foreach (var file in files)
            {
                string name = Path.GetFileNameWithoutExtension(file);
                if (!name.Equals("persistent"))
                {
                    ret.Add(new StringValue(name));
                }
            }
            return ret;
=======
        public CraftTemplate GetCraft(StringValue name, StringValue editor)
        {
            return CraftTemplate.GetTemplateByName(name, editor);
        }

        private void LaunchShip(CraftTemplate ship)
        {
            LaunchShip(ship, ship.LaunchFacility);
        }

        public void LaunchShip(CraftTemplate ship, StringValue launchSiteName)
        {
            LaunchShip(ship, launchSiteName.ToString());
        }

        private void LaunchShip(CraftTemplate ship, string launchSiteName)
        {
            // From EditorLogic, see launchVessel(), proceedWithVesselLaunch(), and goForLaunch()
            var manifest = VesselCrewManifest.FromConfigNode(ship.InnerTemplate.config);
            manifest = HighLogic.CurrentGame.CrewRoster.DefaultCrewForVessel(ship.InnerTemplate.config, manifest);
            PreFlightCheck preFlightCheck = new PreFlightCheck(
                () =>
                {
                    SafeHouse.Logger.Log("Launch new vessel!");
                    FlightDriver.StartWithNewLaunch(ship.FilePath, EditorLogic.FlagURL, launchSiteName, manifest);
                },
                () =>
                {
                    SafeHouse.Logger.LogError("Could not launch vessel, did not pass preflight...");
                });
            if (launchSiteName.Equals("runway", System.StringComparison.OrdinalIgnoreCase))
            {
                preFlightCheck.AddTest(new CraftWithinPartCountLimit(ship.InnerTemplate, SpaceCenterFacility.SpaceplaneHangar, GameVariables.Instance.GetPartCountLimit(ScenarioUpgradeableFacilities.GetFacilityLevel(SpaceCenterFacility.SpaceplaneHangar), false)));
                preFlightCheck.AddTest(new CraftWithinSizeLimits(ship.InnerTemplate, SpaceCenterFacility.Runway, GameVariables.Instance.GetCraftSizeLimit(ScenarioUpgradeableFacilities.GetFacilityLevel(SpaceCenterFacility.Runway), false)));
                preFlightCheck.AddTest(new CraftWithinMassLimits(ship.InnerTemplate, SpaceCenterFacility.Runway, (double)GameVariables.Instance.GetCraftMassLimit(ScenarioUpgradeableFacilities.GetFacilityLevel(SpaceCenterFacility.Runway), false)));
            }
            else if (launchSiteName.Equals("launchpad", System.StringComparison.OrdinalIgnoreCase))
            {
                preFlightCheck.AddTest(new CraftWithinPartCountLimit(ship.InnerTemplate, SpaceCenterFacility.VehicleAssemblyBuilding, GameVariables.Instance.GetPartCountLimit(ScenarioUpgradeableFacilities.GetFacilityLevel(SpaceCenterFacility.VehicleAssemblyBuilding), true)));
                preFlightCheck.AddTest(new CraftWithinSizeLimits(ship.InnerTemplate, SpaceCenterFacility.LaunchPad, GameVariables.Instance.GetCraftSizeLimit(ScenarioUpgradeableFacilities.GetFacilityLevel(SpaceCenterFacility.LaunchPad), true)));
                preFlightCheck.AddTest(new CraftWithinMassLimits(ship.InnerTemplate, SpaceCenterFacility.LaunchPad, (double)GameVariables.Instance.GetCraftMassLimit(ScenarioUpgradeableFacilities.GetFacilityLevel(SpaceCenterFacility.LaunchPad), true)));
            }
            else
            {
                throw new KOSException("Failed to lauch vessel, unrecognized lauch site: " + launchSiteName + ". Expected \"Runway\" or \"LaunchPad\".");
            }
            preFlightCheck.AddTest(new ExperimentalPartsAvailable(manifest));
            preFlightCheck.AddTest(new CanAffordLaunchTest(ship.InnerTemplate, Funding.Instance));
            preFlightCheck.AddTest(new FacilityOperational(launchSiteName, launchSiteName));
            preFlightCheck.AddTest(new NoControlSources(manifest));
            preFlightCheck.AddTest(new LaunchSiteClear(launchSiteName, HighLogic.CurrentGame));
            preFlightCheck.RunTests();
            SafeHouse.Logger.Log("Craft waiting for preflight checks!");
>>>>>>> 0fcfcde0
        }
    }
}<|MERGE_RESOLUTION|>--- conflicted
+++ resolved
@@ -3,13 +3,10 @@
 using kOS.Safe.Encapsulation.Suffixes;
 using kOS.Safe.Exceptions;
 using kOS.Safe.Utilities;
-<<<<<<< HEAD
 using System;
 using System.IO;
 using System.Collections.Generic;
-=======
 using PreFlightTests;
->>>>>>> 0fcfcde0
 
 namespace kOS.Suffixed
 {
@@ -146,8 +143,7 @@
         {
             SafeHouse.Logger.Log("(KUNIVERSE:DEBUGLOG) " + message);
         }
-
-<<<<<<< HEAD
+        
         public void QuickSave()
         {
             if (HighLogic.CurrentGame.Parameters.Flight.CanQuickSave)
@@ -254,7 +250,8 @@
                 }
             }
             return ret;
-=======
+        }
+
         public CraftTemplate GetCraft(StringValue name, StringValue editor)
         {
             return CraftTemplate.GetTemplateByName(name, editor);
@@ -308,7 +305,6 @@
             preFlightCheck.AddTest(new LaunchSiteClear(launchSiteName, HighLogic.CurrentGame));
             preFlightCheck.RunTests();
             SafeHouse.Logger.Log("Craft waiting for preflight checks!");
->>>>>>> 0fcfcde0
         }
     }
 }