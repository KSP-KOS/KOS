﻿using kOS.Binding;
using kOS.Module;
using kOS.Safe.Encapsulation;
using kOS.Safe.Encapsulation.Suffixes;
using kOS.Safe.Exceptions;
using kOS.Safe.Utilities;
using kOS.Suffixed.Part;
using kOS.Suffixed.PartModuleField;
using kOS.Utilities;
using System;
using System.Collections.Generic;
using System.Linq;
using UnityEngine;

namespace kOS.Suffixed
{
    public class VesselTarget : Orbitable, IKOSTargetable
    {
        override public Orbit Orbit { get { return Vessel.orbit; } }

        override public string GetName()
        {
            return Vessel.vesselName;
        }

        override public Vector GetPosition()
        {
            return new Vector(Vessel.findWorldCenterOfMass() - CurrentVessel.findWorldCenterOfMass());
        }

        override public OrbitableVelocity GetVelocities()
        {
            return new OrbitableVelocity(Vessel);
        }

        /// <summary>
        ///   Calculates the position of this vessel at some future universal timestamp,
        ///   taking into account all currently predicted SOI transition patches, and also
        ///   assuming that all the planned maneuver nodes will actually be executed precisely
        ///   as planned.  Note that this cannot "see" into the future any farther than the
        ///   KSP orbit patches setting allows for.
        /// </summary>
        /// <param name="timeStamp">The time to predict for.  Although the intention is to
        ///   predict for a future time, it could be used to predict for a past time.</param>
        /// <returns>The position as a user-readable Vector in Shared.Vessel-origin raw rotation coordinates.</returns>
        override public Vector GetPositionAtUT(TimeSpan timeStamp)
        {
            string blockingTech;
            if (!Career.CanMakeNodes(out blockingTech))
                throw new KOSLowTechException("use POSITIONAT on a vessel", blockingTech);

            double desiredUT = timeStamp.ToUnixStyleTime();

            Orbit patch = GetOrbitAtUT(desiredUT);
            Vector3d pos = patch.getPositionAtUT(desiredUT);

            // This is an ugly workaround to fix what is probably a bug in KSP's API:
            // If looking at a future orbit patch around a child body of the current body, then
            // the various get{Thingy}AtUT() methods return numbers calculated incorrectly as
            // if the child body was going to remain stationary where it is now, rather than
            // taking into account where it will be later when the intercept happens.
            // This corrects for that case:
            if (Utils.BodyOrbitsBody(patch.referenceBody, Vessel.orbit.referenceBody))
            {
                Vector3d futureSOIPosNow = patch.referenceBody.position;
                Vector3d futureSOIPosLater = patch.referenceBody.getPositionAtUT(desiredUT);
                Vector3d offset = futureSOIPosLater - futureSOIPosNow;
                pos = pos + offset;
            }

            return new Vector(pos - Shared.Vessel.findWorldCenterOfMass()); // Convert to ship-centered frame.
        }

        /// <summary>
        ///   Calculates the velocities of this vessel at some future universal timestamp,
        ///   taking into account all currently predicted SOI transition patches, and also
        ///   assuming that all the planned maneuver nodes will actually be executed precisely
        ///   as planned.  Note that this cannot "see" into the future any farther than the
        ///   KSP orbit patches setting allows for.
        /// </summary>
        /// <param name="timeStamp">The time to predict for.  Although the intention is to
        ///   predict for a future time, it could be used to predict for a past time.</param>
        /// <returns>The orbit/surface velocity pair as a user-readable Vector in raw rotation coordinates.</returns>
        override public OrbitableVelocity GetVelocitiesAtUT(TimeSpan timeStamp)
        {
            string blockingTech;
            if (!Career.CanMakeNodes(out blockingTech))
                throw new KOSLowTechException("use VELOCITYAT on a vessel", blockingTech);

            double desiredUT = timeStamp.ToUnixStyleTime();

            Orbit patch = GetOrbitAtUT(desiredUT);

            Vector3d orbVel = patch.getOrbitalVelocityAtUT(desiredUT);

            // This is an ugly workaround to fix what is probably a bug in KSP's API:
            // If looking at a future orbit patch around a child body of the current body, then
            // the various get{Thingy}AtUT() methods return numbers calculated incorrectly as
            // if the child body was going to remain stationary where it is now, rather than
            // taking into account where it will be later when the intercept happens.
            // This corrects for that case:
            if (Utils.BodyOrbitsBody(patch.referenceBody, Vessel.orbit.referenceBody))
            {
                Vector3d futureBodyVel = patch.referenceBody.orbit.getOrbitalVelocityAtUT(desiredUT);
                orbVel = orbVel + futureBodyVel;
            }

            // For some weird reason orbital velocities are returned by the KSP API
            // with Y and Z swapped, so swap them back:
            orbVel = new Vector3d(orbVel.x, orbVel.z, orbVel.y);

            CelestialBody parent = patch.referenceBody;
            Vector surfVel;
            if (parent != null)
            {
                Vector3d pos = GetPositionAtUT(timeStamp);
                surfVel = new Vector(orbVel - parent.getRFrmVel(pos + Shared.Vessel.findWorldCenterOfMass()));
            }
            else
                surfVel = new Vector(orbVel.x, orbVel.y, orbVel.z);

            return new OrbitableVelocity(new Vector(orbVel), surfVel);
        }

        override public Vector GetUpVector()
        {
            return new Vector(Vessel.upAxis);
        }

        override public Vector GetNorthVector()
        {
            return new Vector(VesselUtils.GetNorthVector(Vessel));
        }

        /// <summary>
        ///   Calculate which orbit patch contains the timestamp given.
        /// </summary>
        /// <param name="desiredUT">The timestamp to look for</param>
        /// <returns>the orbit patch the vessel is expected to be in at the given time.</returns>
        override public Orbit GetOrbitAtUT(double desiredUT)
        {
            // After much trial and error this seems to be the only way to do this:

            // Find the lastmost maneuver node that occurs prior to timestamp:
            List<ManeuverNode> nodes = (Vessel.patchedConicSolver == null) ? new List<ManeuverNode>() : Vessel.patchedConicSolver.maneuverNodes;
            Orbit orbitPatch = Vessel.orbit;
            for (int nodeIndex = 0; nodeIndex < nodes.Count && nodes[nodeIndex].UT <= desiredUT; ++nodeIndex)
            {
                orbitPatch = nodes[nodeIndex].nextPatch; // the orbit patch that starts with this node.
            }

            // Walk the orbit patch list from there looking for the lastmost orbit patch that
            // contains this timestamp, or if this timestamp is later than the end of the last
            // patch, then just return the last patch (this can happen because a patches' EndUT
            // is one period of time and we might be predicting for a point in time more than one
            // period into the future.)
            while (!(orbitPatch.StartUT < desiredUT && desiredUT < orbitPatch.EndUT))
            {
                // Sadly the way to detect that you are at the end of the orbitPatch list is
                // messy and inconsistent.  Sometimes KSP's API gives you a list that ends
                // with null, and other times it gives you a list that ends with a bogus
                // dummy orbit patch that is not null but contains bogus data and will crash
                // KSP if you try calling many of its methods.  The way to detect if you have
                // such a bogus patch is to check its activePath property:
                if (orbitPatch.nextPatch != null && orbitPatch.nextPatch.activePatch)
                {
                    orbitPatch = orbitPatch.nextPatch;
                }
                else
                {
                    break;
                }
            }

            return orbitPatch;
        }

        static VesselTarget()
        {
            // TODO: These need to be refactored into the new suffix system at some point:

            ShortCuttableShipSuffixes = new[]
                {
                    "HEADING", "PROGRADE", "RETROGRADE", "FACING", "MAXTHRUST", "AVAILABLETHRUST", "VELOCITY", "GEOPOSITION", "LATITUDE",
                    "LONGITUDE",
                    "UP", "NORTH", "BODY", "ANGULARMOMENTUM", "ANGULARVEL", "MASS", "VERTICALSPEED", "SURFACESPEED", "GROUNDSPEED",
                    "AIRSPEED", "VESSELNAME", "SHIPNAME",
                    "ALTITUDE", "APOAPSIS", "PERIAPSIS", "SENSOR", "SRFPROGRADE", "SRFRETROGRADE"
                };
        }

        public VesselTarget(Vessel target, SharedObjects shared)
            : base(shared)
        {
            Vessel = target;
            InitializeSuffixes();
        }

        public VesselTarget(SharedObjects shared)
            : this(shared.Vessel, shared)
        {
        }

        private Vessel CurrentVessel { get { return Shared.Vessel; } }

        public ITargetable Target
        {
            get { return Vessel; }
        }

        // TODO: We will need to replace with the same thing Orbitable:DISTANCE does
        // in order to implement the orbit solver later.
        public double GetDistance()
        {
            return Vector3d.Distance(CurrentVessel.findWorldCenterOfMass(), Vessel.findWorldCenterOfMass());
        }

        public Vessel Vessel { get; private set; }

        public static string[] ShortCuttableShipSuffixes { get; private set; }

        public override string ToString()
        {
            return "SHIP(\"" + Vessel.vesselName + "\")";
        }

        public ListValue GetAllParts()
        {
            return PartValueFactory.Construct(Vessel.Parts, Shared);
        }

        private ListValue GetPartsDubbed(string searchTerm)
        {
            // Get the list of all the parts where the part's API name OR its GUI title or its tag name matches.
            List<global::Part> kspParts = new List<global::Part>();
            kspParts.AddRange(GetRawPartsNamed(searchTerm));
            kspParts.AddRange(GetRawPartsTitled(searchTerm));
            kspParts.AddRange(GetRawPartsTagged(searchTerm));

            // The "Distinct" operation is there because it's possible for someone to use a tag name that matches the part name.
            return PartValueFactory.Construct(kspParts.Distinct(), Shared);
        }

        private ListValue GetPartsNamed(string partName)
        {
            return PartValueFactory.Construct(GetRawPartsNamed(partName), Shared);
        }

        private IEnumerable<global::Part> GetRawPartsNamed(string partName)
        {
            // Get the list of all the parts where the part's KSP API title matches:
            return Vessel.parts.FindAll(
                part => String.Equals(part.name, partName, StringComparison.CurrentCultureIgnoreCase));
        }

        private ListValue GetPartsTitled(string partTitle)
        {
            return PartValueFactory.Construct(GetRawPartsTitled(partTitle), Shared);
        }

        private IEnumerable<global::Part> GetRawPartsTitled(string partTitle)
        {
            // Get the list of all the parts where the part's GUI title matches:
            return Vessel.parts.FindAll(
                part => String.Equals(part.partInfo.title, partTitle, StringComparison.CurrentCultureIgnoreCase));
        }

        private ListValue GetPartsTagged(string tagName)
        {
            return PartValueFactory.Construct(GetRawPartsTagged(tagName), Shared);
        }

        private IEnumerable<global::Part> GetRawPartsTagged(string tagName)
        {
            return Vessel.parts
                .Where(p => p.Modules.OfType<KOSNameTag>()
                .Any(tag => String.Equals(tag.nameTag, tagName, StringComparison.CurrentCultureIgnoreCase)));
        }

        /// <summary>
        /// Get all the parts which have at least SOME non-default name:
        /// </summary>
        /// <returns></returns>
        private ListValue GetAllTaggedParts()
        {
            IEnumerable<global::Part> partsWithName = Vessel.parts
                .Where(p => p.Modules.OfType<KOSNameTag>()
                .Any(tag => !(String.Equals(tag.nameTag, "", StringComparison.CurrentCultureIgnoreCase))));

            return PartValueFactory.Construct(partsWithName, Shared);
        }

        private ListValue GetModulesNamed(string modName)
        {
            // This is slow - maybe there should be a faster lookup string hash, but
            // KSP's data model seems to have not implemented it:
            IEnumerable<PartModule> modules = Vessel.parts
                .SelectMany(p => p.Modules.Cast<PartModule>()
                .Where(pMod => String.Equals(pMod.moduleName, modName, StringComparison.CurrentCultureIgnoreCase)));

            return PartModuleFieldsFactory.Construct(modules, Shared);
        }

        private ListValue GetPartsInGroup(string groupName)
        {
            var matchGroup = KSPActionGroup.None;
            string upperName = groupName.ToUpper();

            // TODO: later refactor:  put this in a Dictionary lookup instead, and then share it
            // by both this code and the code in ActionGroup.cs:
            if (upperName == "SAS") { matchGroup = KSPActionGroup.SAS; }
            if (upperName == "GEAR") { matchGroup = KSPActionGroup.Gear; }
            if (upperName == "LIGHTS") { matchGroup = KSPActionGroup.Light; }
            if (upperName == "BRAKES") { matchGroup = KSPActionGroup.Brakes; }
            if (upperName == "RCS") { matchGroup = KSPActionGroup.RCS; }
            if (upperName == "ABORT") { matchGroup = KSPActionGroup.Abort; }
            if (upperName == "AG1") { matchGroup = KSPActionGroup.Custom01; }
            if (upperName == "AG2") { matchGroup = KSPActionGroup.Custom02; }
            if (upperName == "AG3") { matchGroup = KSPActionGroup.Custom03; }
            if (upperName == "AG4") { matchGroup = KSPActionGroup.Custom04; }
            if (upperName == "AG5") { matchGroup = KSPActionGroup.Custom05; }
            if (upperName == "AG6") { matchGroup = KSPActionGroup.Custom06; }
            if (upperName == "AG7") { matchGroup = KSPActionGroup.Custom07; }
            if (upperName == "AG8") { matchGroup = KSPActionGroup.Custom08; }
            if (upperName == "AG9") { matchGroup = KSPActionGroup.Custom09; }
            if (upperName == "AG10") { matchGroup = KSPActionGroup.Custom10; }

            ListValue kScriptParts = new ListValue();
            if (matchGroup == KSPActionGroup.None) return kScriptParts;

            foreach (global::Part p in Vessel.parts)
            {
                // See if any of the parts' actions are this action group:
                bool hasPartAction = p.Actions.Any(a => a.actionGroup.Equals(matchGroup));
                if (hasPartAction)
                {
                    kScriptParts.Add(PartValueFactory.Construct(p, Shared));
                    continue;
                }

                var modules = p.Modules.Cast<PartModule>();
                bool hasModuleAction = modules.Any(pm => pm.Actions.Any(a => a.actionGroup.Equals(matchGroup)));
                if (hasModuleAction)
                {
                    kScriptParts.Add(PartValueFactory.Construct(p, Shared));
                }
            }
            return kScriptParts;
        }

        private ListValue GetModulesInGroup(string groupName)
        {
            var matchGroup = KSPActionGroup.None;
            string upperName = groupName.ToUpper();

            // TODO: later refactor:  put this in a Dictionary lookup instead, and then share it
            // by both this code and the code in ActionGroup.cs:
            if (upperName == "SAS") { matchGroup = KSPActionGroup.SAS; }
            if (upperName == "GEAR") { matchGroup = KSPActionGroup.Gear; }
            if (upperName == "LIGHTS") { matchGroup = KSPActionGroup.Light; }
            if (upperName == "BRAKES") { matchGroup = KSPActionGroup.Brakes; }
            if (upperName == "RCS") { matchGroup = KSPActionGroup.RCS; }
            if (upperName == "ABORT") { matchGroup = KSPActionGroup.Abort; }
            if (upperName == "AG1") { matchGroup = KSPActionGroup.Custom01; }
            if (upperName == "AG2") { matchGroup = KSPActionGroup.Custom02; }
            if (upperName == "AG3") { matchGroup = KSPActionGroup.Custom03; }
            if (upperName == "AG4") { matchGroup = KSPActionGroup.Custom04; }
            if (upperName == "AG5") { matchGroup = KSPActionGroup.Custom05; }
            if (upperName == "AG6") { matchGroup = KSPActionGroup.Custom06; }
            if (upperName == "AG7") { matchGroup = KSPActionGroup.Custom07; }
            if (upperName == "AG8") { matchGroup = KSPActionGroup.Custom08; }
            if (upperName == "AG9") { matchGroup = KSPActionGroup.Custom09; }
            if (upperName == "AG10") { matchGroup = KSPActionGroup.Custom10; }

            ListValue kScriptParts = new ListValue();

            // This is almost identical to the logic in GetPartsInGroup and it might be a nice idea
            // later to merge them somehow:
            //
            if (matchGroup == KSPActionGroup.None) return kScriptParts;

            foreach (global::Part p in Vessel.parts)
                foreach (PartModule pm in p.Modules)
                {
                    if (pm.Actions.Any(a => a.actionGroup.Equals(matchGroup)))
                    {
                        kScriptParts.Add(PartModuleFieldsFactory.Construct(pm, Shared));
                    }
                }

            return kScriptParts;
        }

        private void InitializeSuffixes()
        {
            AddSuffix("PARTSNAMED", new OneArgsSuffix<ListValue, string>(GetPartsNamed));
            AddSuffix("PARTSTITLED", new OneArgsSuffix<ListValue, string>(GetPartsTitled));
            AddSuffix("PARTSDUBBED", new OneArgsSuffix<ListValue, string>(GetPartsDubbed));
            AddSuffix("MODULESNAMED", new OneArgsSuffix<ListValue, string>(GetModulesNamed));
            AddSuffix("PARTSINGROUP", new OneArgsSuffix<ListValue, string>(GetPartsInGroup));
            AddSuffix("MODULESINGROUP", new OneArgsSuffix<ListValue, string>(GetModulesInGroup));
            AddSuffix("PARTSTAGGED", new OneArgsSuffix<ListValue, string>(GetPartsTagged));
            AddSuffix("ALLTAGGEDPARTS", new NoArgsSuffix<ListValue>(GetAllTaggedParts));
            AddSuffix("PARTS", new NoArgsSuffix<ListValue>(GetAllParts));
            AddSuffix("DOCKINGPORTS", new NoArgsSuffix<ListValue>(() => Vessel.PartList("dockingports", Shared)));
            AddSuffix("ELEMENTS", new NoArgsSuffix<ListValue>(() => Vessel.PartList("elements", Shared)));

            AddSuffix("CONTROL", new Suffix<FlightControl>(() => FlightControlManager.GetControllerByVessel(Vessel)));
            AddSuffix("BEARING", new Suffix<float>(() => VesselUtils.GetTargetBearing(CurrentVessel, Vessel)));
            AddSuffix("HEADING", new Suffix<float>(() => VesselUtils.GetTargetHeading(CurrentVessel, Vessel)));
            AddSuffix("AVAILABLETHRUST", new Suffix<double>(() => VesselUtils.GetAvailableThrust(Vessel)));
            AddSuffix("AVAILABLETHRUSTAT", new OneArgsSuffix<double, double>(GetAvailableThrustAt));
            AddSuffix("MAXTHRUST", new Suffix<double>(() => VesselUtils.GetMaxThrust(Vessel)));
            AddSuffix("MAXTHRUSTAT", new OneArgsSuffix<double, double>(GetMaxThrustAt));
            AddSuffix("FACING", new Suffix<Direction>(() => VesselUtils.GetFacing(Vessel)));
            AddSuffix("ANGULARMOMENTUM", new Suffix<Vector>(() => new Vector(Vessel.angularMomentum)));
            AddSuffix("ANGULARVEL", new Suffix<Vector>(() => RawAngularVelFromRelative(Vessel.angularVelocity)));
            AddSuffix("MASS", new Suffix<float>(() => Vessel.GetTotalMass()));
            AddSuffix("VERTICALSPEED", new Suffix<double>(() => Vessel.verticalSpeed));
<<<<<<< HEAD
            AddSuffix("SURFACESPEED", new NoArgsSuffix<double>(GetHorizontalSrfSpeed));
=======
            AddSuffix("GROUNDSPEED", new Suffix<double>(() => GetHorizontalSrfSpeed()));
            AddSuffix("SURFACESPEED", new Suffix<double>(() => { throw new KOSDeprecationException("0.18.0","SURFACESPEED","GROUNDSPEED",""); }));
>>>>>>> d0a7b9c8
            AddSuffix("AIRSPEED", new Suffix<double>(() => (Vessel.orbit.GetVel() - FlightGlobals.currentMainBody.getRFrmVel(Vessel.findWorldCenterOfMass())).magnitude, "the velocity of the vessel relative to the air"));
            AddSuffix(new[] { "SHIPNAME", "NAME" }, new SetSuffix<string>(() => Vessel.vesselName, RenameVessel, "The KSP name for a craft, cannot be empty"));
            AddSuffix("TYPE", new SetSuffix<string>(() => Vessel.vesselType.ToString(), RetypeVessel, "The Ship's KSP type (e.g. rover, base, probe)"));
            AddSuffix("SENSORS", new Suffix<VesselSensors>(() => new VesselSensors(Vessel)));
            AddSuffix("TERMVELOCITY", new Suffix<double>(() => { throw new KOSAtmosphereDeprecationException("17.2", "TERMVELOCITY", "<None>", string.Empty); }));
            AddSuffix("LOADED", new Suffix<bool>(() => Vessel.loaded));
            AddSuffix("ROOTPART", new Suffix<PartValue>(() => PartValueFactory.Construct(Vessel.rootPart, Shared)));
            AddSuffix("DRYMASS", new Suffix<float>(() => Vessel.GetDryMass(), "The Ship's mass when empty"));
            AddSuffix("WETMASS", new Suffix<float>(Vessel.GetWetMass, "The Ship's mass when full"));
            AddSuffix("RESOURCES", new Suffix<ListValue<AggregateResourceValue>>(() => AggregateResourceValue.FromVessel(Vessel, Shared), "The Aggregate resources from every part on the craft"));
            AddSuffix("PACKDISTANCE", new SetSuffix<float>(
                () =>
                {
                    return System.Math.Min(Vessel.vesselRanges.landed.pack, Vessel.vesselRanges.prelaunch.pack);
                },
                value =>
                {
                    Vessel.vesselRanges.landed.pack = value;
                    Vessel.vesselRanges.splashed.pack = value;
                    Vessel.vesselRanges.prelaunch.pack = value;
                }));
            AddSuffix("ISDEAD", new NoArgsSuffix<bool>(() => (Vessel.state == Vessel.State.DEAD)));
            AddSuffix("STATUS", new Suffix<string>(() => Vessel.situation.ToString()));

            //// Although there is an implementation of lat/long/alt in Orbitible,
            //// it's better to use the methods for vessels that are faster if they're
            //// available:
            AddSuffix("LATITUDE", new Suffix<float>(() => VesselUtils.GetVesselLatitude(Vessel)));
            AddSuffix("LONGITUDE", new Suffix<double>(() => VesselUtils.GetVesselLongitude(Vessel)));
            AddSuffix("ALTITUDE", new Suffix<double>(() => Vessel.altitude));
            AddSuffix("CREW", new NoArgsSuffix<ListValue>(GetCrew));
            AddSuffix("CREWCAPACITY", new NoArgsSuffix<int> (GetCrewCapacity));
        }

        public int GetCrewCapacity() {
            return Vessel.GetCrewCapacity();
        }

        public ListValue GetCrew() {
            var crew = new ListValue();

            foreach (var crewMember in Vessel.GetVesselCrew()) {
                crew.Add(new CrewMember(crewMember, Shared));
            }

            return crew;
        }

        public double GetAvailableThrustAt(double atmPressure)
        {
            return VesselUtils.GetAvailableThrust(Vessel, atmPressure);
        }

        public double GetMaxThrustAt(double atmPressure)
        {
            return VesselUtils.GetMaxThrust(Vessel, atmPressure);
        }

        private void RetypeVessel(string value)
        {
            Vessel.vesselType = value.ToEnum<VesselType>();
        }

        private void RenameVessel(string value)
        {
            if (Vessel.IsValidVesselName(value))
            {
                Vessel.vesselName = value;
            }
        }
        
        private double GetHorizontalSrfSpeed()
        {
            // NOTE: THIS Function replaces the functionality of the 
            // single KSP API CALL:
            //       Vessel.horizontalSrfSpeed;
            // Which broke in KSP 1.0.3, badly, so we're just going to
            // calculate it manually instead.
            
            // The logic, shamefully copied from the Kerbal Engineer mod,
            // which had the same problem, is this:
            //    Run the Pythagorean Theorem slightly backward.
            //    If we know that:
            //        srfspd == sqrt( a^2 + b^2 + c^2).
            //    And we want to get what the speed would be if dimension C was excluded so it was projected
            //    into the plane of just the a and b components, we can do this:
            //        srfspd^2 == a^2 + b^2 + c^2.
            //    solve for (a^2+b^2):
            //        srfspd^2 - c^2 == a^2 + b^2.
            //    We know that, in just the two dimensions:
            //        speed_2D = sqrt(a^2+b^2).
            //    Therefore:
            //        speed_2D = sqrt(srfspd^2 - c^2)
            //    Since C in our case is the vertical speed we want to remove, we get the following formula:            
            return System.Math.Sqrt(Vessel.srfSpeed*Vessel.srfSpeed - Vessel.verticalSpeed*Vessel.verticalSpeed);            
        }

        /// <summary>
        /// Annoyingly, KSP returns vessel.angularVelociy in a frame of reference
        /// relative to the ship facing instead of the universe facing.  This would be
        /// wonderful if that was their philosophy everywhere, but it's not - its just a
        /// weird exception for this one case.  This transforms it back into raw universe
        /// axes again:
        /// </summary>
        /// <param name="angularVelFromKSP">the value KSP is returning for angular velocity</param>
        /// <returns>altered velocity in the new reference frame</returns>
        private Vector RawAngularVelFromRelative(Vector3 angularVelFromKSP)
        {
            return new Vector(VesselUtils.GetFacing(Vessel).Rotation *
                              new Vector3d(angularVelFromKSP.x, -angularVelFromKSP.z, angularVelFromKSP.y));
        }

        public override object GetSuffix(string suffixName)
        {
            // Most suffixes are handled by the newer AddSuffix system, except for the
            // resource levels, which have to use this older technique as a fallback because
            // the AddSuffix system doesn't support this type of late-binding string matching:

            // Is this a resource?
            double dblValue;
            if (VesselUtils.TryGetResource(Vessel, suffixName, out dblValue))
            {
                return dblValue;
            }

            return base.GetSuffix(suffixName);
        }

        protected bool Equals(VesselTarget other)
        {
            return Vessel.Equals(other.Vessel);
        }

        public override bool Equals(object obj)
        {
            if (ReferenceEquals(null, obj)) return false;
            if (ReferenceEquals(this, obj)) return true;
            if (obj.GetType() != GetType()) return false;
            return Equals((VesselTarget)obj);
        }

        public override int GetHashCode()
        {
            return Vessel.rootPart.flightID.GetHashCode();
        }

        public static bool operator ==(VesselTarget left, VesselTarget right)
        {
            return Equals(left, right);
        }

        public static bool operator !=(VesselTarget left, VesselTarget right)
        {
            return !Equals(left, right);
        }
    }
}<|MERGE_RESOLUTION|>--- conflicted
+++ resolved
@@ -417,12 +417,8 @@
             AddSuffix("ANGULARVEL", new Suffix<Vector>(() => RawAngularVelFromRelative(Vessel.angularVelocity)));
             AddSuffix("MASS", new Suffix<float>(() => Vessel.GetTotalMass()));
             AddSuffix("VERTICALSPEED", new Suffix<double>(() => Vessel.verticalSpeed));
-<<<<<<< HEAD
-            AddSuffix("SURFACESPEED", new NoArgsSuffix<double>(GetHorizontalSrfSpeed));
-=======
             AddSuffix("GROUNDSPEED", new Suffix<double>(() => GetHorizontalSrfSpeed()));
             AddSuffix("SURFACESPEED", new Suffix<double>(() => { throw new KOSDeprecationException("0.18.0","SURFACESPEED","GROUNDSPEED",""); }));
->>>>>>> d0a7b9c8
             AddSuffix("AIRSPEED", new Suffix<double>(() => (Vessel.orbit.GetVel() - FlightGlobals.currentMainBody.getRFrmVel(Vessel.findWorldCenterOfMass())).magnitude, "the velocity of the vessel relative to the air"));
             AddSuffix(new[] { "SHIPNAME", "NAME" }, new SetSuffix<string>(() => Vessel.vesselName, RenameVessel, "The KSP name for a craft, cannot be empty"));
             AddSuffix("TYPE", new SetSuffix<string>(() => Vessel.vesselType.ToString(), RetypeVessel, "The Ship's KSP type (e.g. rover, base, probe)"));
