﻿<?xml version="1.0" encoding="utf-8"?>
<Project ToolsVersion="4.0" DefaultTargets="Build" xmlns="http://schemas.microsoft.com/developer/msbuild/2003">
  <Import Project="$(MSBuildExtensionsPath)\$(MSBuildToolsVersion)\Microsoft.Common.props" Condition="Exists('$(MSBuildExtensionsPath)\$(MSBuildToolsVersion)\Microsoft.Common.props')" />
  <PropertyGroup>
    <Configuration Condition=" '$(Configuration)' == '' ">Debug</Configuration>
    <Platform Condition=" '$(Platform)' == '' ">AnyCPU</Platform>
    <ProjectGuid>{590FFDA8-7B44-4BC3-A12A-5FFE2BB7D8FD}</ProjectGuid>
    <OutputType>Library</OutputType>
    <AppDesignerFolder>Properties</AppDesignerFolder>
    <RootNamespace>kOS.Safe</RootNamespace>
    <AssemblyName>kOS.Safe</AssemblyName>
<<<<<<< HEAD
    <TargetFrameworkVersion>v3.5</TargetFrameworkVersion>
    <TargetFrameworkVersion>v4.5.1</TargetFrameworkVersion>
=======
    <TargetFrameworkVersion>v4.5</TargetFrameworkVersion>
>>>>>>> 15ced11a
    <FileAlignment>512</FileAlignment>
    <TargetFrameworkProfile />
  </PropertyGroup>
  <PropertyGroup Condition=" '$(Configuration)|$(Platform)' == 'Debug|AnyCPU' ">
    <DebugSymbols>true</DebugSymbols>
    <DebugType>full</DebugType>
    <Optimize>false</Optimize>
    <OutputPath>bin\Debug\</OutputPath>
    <DefineConstants>DEBUG;TRACE</DefineConstants>
    <ErrorReport>prompt</ErrorReport>
    <WarningLevel>4</WarningLevel>
    <Prefer32Bit>false</Prefer32Bit>
  </PropertyGroup>
  <PropertyGroup Condition=" '$(Configuration)|$(Platform)' == 'Release|AnyCPU' ">
    <DebugType>pdbonly</DebugType>
    <Optimize>true</Optimize>
    <OutputPath>bin\Release\</OutputPath>
    <DefineConstants>TRACE</DefineConstants>
    <ErrorReport>prompt</ErrorReport>
    <WarningLevel>4</WarningLevel>
    <Prefer32Bit>false</Prefer32Bit>
  </PropertyGroup>
  <PropertyGroup Condition="'$(Configuration)|$(Platform)' == 'Shell|AnyCPU'">
    <DebugSymbols>true</DebugSymbols>
    <OutputPath>bin\Shell\</OutputPath>
    <DefineConstants>DEBUG;TRACE</DefineConstants>
    <DebugType>full</DebugType>
    <PlatformTarget>AnyCPU</PlatformTarget>
    <ErrorReport>prompt</ErrorReport>
    <CodeAnalysisRuleSet>MinimumRecommendedRules.ruleset</CodeAnalysisRuleSet>
    <WarningLevel>4</WarningLevel>
    <Optimize>false</Optimize>
    <Prefer32Bit>false</Prefer32Bit>
  </PropertyGroup>
  <ItemGroup>
    <Reference Include="ICSharpCode.SharpZipLib">
      <HintPath>..\..\Resources\GameData\kOS\Plugins\ICSharpCode.SharpZipLib.dll</HintPath>
    </Reference>
    <Reference Include="System" />
    <Reference Include="System.Core" />
    <Reference Include="System.Xml.Linq" />
    <Reference Include="System.Data.DataSetExtensions" />
    <Reference Include="System.Data" />
    <Reference Include="System.Xml" />
  </ItemGroup>
  <ItemGroup>
    <Compile Include="Binding\SafeBindingBase.cs" />
    <Compile Include="Binding\BindingAttribute.cs" />
    <Compile Include="Binding\BindingDelgate.cs" />
    <Compile Include="Binding\BoundVariable.cs" />
    <Compile Include="Binding\IBindingManager.cs" />
    <Compile Include="Callback\IGameEventDispatchManager.cs" />
    <Compile Include="Compilation\Calculator.cs" />
    <Compile Include="Compilation\CalculatorBool.cs" />
    <Compile Include="Compilation\CalculatorScalar.cs" />
    <Compile Include="Compilation\CalculatorString.cs" />
    <Compile Include="Compilation\CalculatorStructure.cs" />
    <Compile Include="Compilation\CodePart.cs" />
    <Compile Include="Compilation\CompileCache.cs" />
    <Compile Include="Compilation\CompiledObject.cs" />
    <Compile Include="Compilation\CompilerOptions.cs" />
    <Compile Include="Exceptions\KOSAtmosphereObsoletionException.cs" />
    <Compile Include="Exceptions\KOSInvalidDelegateType.cs" />
    <Compile Include="Encapsulation\TerminalInput.cs" />
    <Compile Include="Exceptions\KOSInvalidTargetException.cs" />
    <Compile Include="Exceptions\KOSModifyReadonly.cs" />
    <Compile Include="Exceptions\KOSNumberParseException.cs" />
    <Compile Include="Exceptions\KOSObsoletionException.cs" />
    <Compile Include="Exceptions\KOSPatchesObsoletionException.cs" />
    <Compile Include="Exceptions\KOSVolumeOutOfRangeException.cs" />
    <Compile Include="Exceptions\KOSYouShouldNeverSeeThisException.cs" />
    <Compile Include="Compilation\KS\BreakInfo.cs" />
    <Compile Include="Compilation\KS\Compiler.cs" />
    <Compile Include="Compilation\KS\Context.cs" />
    <Compile Include="Compilation\KS\LineCol.cs" />
    <Compile Include="Compilation\KS\Scope.cs" />
    <Compile Include="Compilation\KS\Subprogram.cs" />
    <Compile Include="Compilation\KS\KSScript.cs" />
    <Compile Include="Compilation\KS\UserFunction.cs" />
    <Compile Include="Compilation\KS\UserFunctionCollection.cs" />
    <Compile Include="Compilation\KS\UserFunctionCodeFragment.cs" />
    <Compile Include="Compilation\KS\Parser.cs" />
    <Compile Include="Compilation\KS\ParseTree.cs" />
    <Compile Include="Compilation\KS\Scanner.cs" />
    <Compile Include="Compilation\KS\SubprogramCollection.cs" />
    <Compile Include="Compilation\KS\Trigger.cs" />
    <Compile Include="Compilation\KS\TriggerCollection.cs" />
    <Compile Include="Compilation\Opcode.cs" />
    <Compile Include="Compilation\OperandPair.cs" />
    <Compile Include="Compilation\ProgramBuilder.cs" />
    <Compile Include="Compilation\ProgramBuilderInterpreter.cs" />
    <Compile Include="Compilation\PseudoNull.cs" />
    <Compile Include="Compilation\Script.cs" />
    <Compile Include="Encapsulation\BuiltinDelegate.cs" />
    <Compile Include="Encapsulation\KOSDelegate.cs" />
    <Compile Include="Encapsulation\BooleanValue.cs" />
    <Compile Include="Encapsulation\ConstantValue.cs" />
    <Compile Include="Encapsulation\Enumerator.cs" />
    <Compile Include="Encapsulation\IConfig.cs" />
    <Compile Include="Encapsulation\IIndexable.cs" />
    <Compile Include="Encapsulation\ISetSuffix.cs" />
    <Compile Include="Encapsulation\ISuffix.cs" />
    <Compile Include="Encapsulation\ISuffixed.cs" />
    <Compile Include="Encapsulation\Lexicon.cs" />
    <Compile Include="Encapsulation\ListValue.cs" />
    <Compile Include="Encapsulation\PIDLoop.cs" />
    <Compile Include="Encapsulation\ScalarDoubleValue.cs" />
    <Compile Include="Encapsulation\ScalarIntValue.cs" />
    <Compile Include="Encapsulation\ScalarValue.cs" />
    <Compile Include="Encapsulation\Structure.cs" />
    <Compile Include="Encapsulation\StringValue.cs" />
    <Compile Include="Encapsulation\Suffixes\ClampSetSuffix.cs" />
    <Compile Include="Encapsulation\Suffixes\ConfigKey.cs" />
    <Compile Include="Encapsulation\Suffixes\DelegateSuffixResult.cs" />
    <Compile Include="Encapsulation\Suffixes\ISuffixResult.cs" />
    <Compile Include="Encapsulation\Suffixes\SuffixBase.cs" />
    <Compile Include="Encapsulation\Suffixes\GlobalSuffix.cs" />
    <Compile Include="Encapsulation\Suffixes\NoArgsSuffix.cs" />
    <Compile Include="Encapsulation\Suffixes\NoArgsVoidSuffix.cs" />
    <Compile Include="Encapsulation\Suffixes\OneArgsSuffix.cs" />
    <Compile Include="Encapsulation\Suffixes\OneArgsVoidSuffix.cs" />
    <Compile Include="Encapsulation\Suffixes\SetSuffix.cs" />
    <Compile Include="Encapsulation\Suffixes\Suffix.cs" />
    <Compile Include="Encapsulation\Suffixes\SuffixDelegates.cs" />
    <Compile Include="Encapsulation\Suffixes\SuffixResult.cs" />
    <Compile Include="Encapsulation\Suffixes\TwoArgsSuffix.cs" />
    <Compile Include="Encapsulation\Suffixes\VarArgsSuffix.cs" />
    <Compile Include="Encapsulation\TerminalStruct.cs" />
    <Compile Include="Encapsulation\UserDelegate.cs" />
    <Compile Include="Encapsulation\VersionInfo.cs" />
    <Compile Include="Exceptions\KOSDefaultParamNotAtEndException.cs" />
    <Compile Include="Exceptions\KOSNotInvokableException.cs" />
    <Compile Include="Exceptions\KOSOnceInvalidHereException.cs" />
    <Compile Include="Exceptions\KOSArgumentMismatchException.cs" />
    <Compile Include="Exceptions\KOSBadJumpException.cs" />
    <Compile Include="Exceptions\KOSBreakInvalidHereException.cs" />
    <Compile Include="Exceptions\KOSDuplicateKeyException.cs" />
    <Compile Include="Exceptions\KOSInvalidArgumentException.cs" />
    <Compile Include="Exceptions\KOSIdentifierClashException.cs" />
    <Compile Include="Exceptions\KOSInvalidDelegateContextException.cs" />
    <Compile Include="Exceptions\KOSKeyNotFoundException.cs" />
    <Compile Include="Exceptions\KOSLowTechException.cs" />
    <Compile Include="Exceptions\KOSCastException.cs" />
    <Compile Include="Exceptions\KOSCommandInvalidHereException.cs" />
    <Compile Include="Exceptions\KOSCompileException.cs" />
    <Compile Include="Exceptions\KOSBinaryOperandTypeException.cs" />
    <Compile Include="Exceptions\KOSException.cs" />
    <Compile Include="Exceptions\KOSInvalidFieldValueException.cs" />
    <Compile Include="Exceptions\KOSLongTriggerException.cs" />
    <Compile Include="Exceptions\KOSLookupFailException.cs" />
    <Compile Include="Exceptions\KOSParseException.cs" />
    <Compile Include="Exceptions\KOSPersistenceException.cs" />
    <Compile Include="Exceptions\KOSPreserveInvalidHereException.cs" />
    <Compile Include="Exceptions\KOSReturnInvalidHereException.cs" />
    <Compile Include="Exceptions\KOSSituationallyInvalidException.cs" />
    <Compile Include="Exceptions\KOSSuffixUseException.cs" />
    <Compile Include="Exceptions\KOSUnavailableAddonException.cs" />
    <Compile Include="Exceptions\KOSUndefinedIdentifierException.cs" />
    <Compile Include="Exceptions\KOSUnaryOperandTypeException.cs" />
    <Compile Include="Exceptions\KOSWrongControlValueTypeException.cs" />
    <Compile Include="Exceptions\KOSWrongCPUVesselException.cs" />
    <Compile Include="Execution\CPU.cs" />
    <Compile Include="Execution\IKOSScopeObserver.cs" />
    <Compile Include="Execution\ICpu.cs" />
    <Compile Include="Execution\IProgramContext.cs" />
    <Compile Include="Execution\IStack.cs" />
    <Compile Include="Execution\IUserDelegate.cs" />
    <Compile Include="Execution\KOSArgMarkerType.cs" />
    <Compile Include="Execution\KOSPassThruReturn.cs" />
    <Compile Include="Execution\ProgramContext.cs" />
    <Compile Include="Execution\Stack.cs" />
    <Compile Include="Execution\SurboutineContext.cs" />
    <Compile Include="Execution\TriggerInfo.cs" />
    <Compile Include="Execution\Variable.cs" />
    <Compile Include="Execution\VariableScope.cs" />
    <Compile Include="Execution\YiedFinishedThreadedDetector.cs" />
    <Compile Include="Execution\YieldFinishedCompile.cs" />
    <Compile Include="Execution\YieldFinishedDetector.cs" />
    <Compile Include="Execution\YieldFinishedGameTimer.cs" />
    <Compile Include="Execution\YieldFinishedGetChar.cs" />
    <Compile Include="Execution\YieldFinishedNextTick.cs" />
    <Compile Include="Function\FunctionAttribute.cs" />
    <Compile Include="Function\SafeFunctionBase.cs" />
    <Compile Include="Function\FunctionManager.cs" />
    <Compile Include="Function\IFunctionManager.cs" />
    <Compile Include="ILogger.cs" />
    <Compile Include="IUpdateObserver.cs" />
    <Compile Include="Module\IProcessor.cs" />
    <Compile Include="Persistence\Archive.cs" />
    <Compile Include="Persistence\FileCategory.cs" />
    <Compile Include="Persistence\Harddisk.cs" />
    <Compile Include="Persistence\IVolumeManager.cs" />
    <Compile Include="Persistence\KOSFileException.cs" />
    <Compile Include="Persistence\PersistenceUtilities.cs" />
    <Compile Include="Persistence\Volume.cs" />
    <Compile Include="Persistence\VolumeManager.cs" />
    <Compile Include="Properties\AssemblyInfo.cs" />
    <Compile Include="Properties\Resources.Designer.cs">
      <AutoGen>True</AutoGen>
      <DesignTime>True</DesignTime>
      <DependentUpon>Resources.resx</DependentUpon>
    </Compile>
    <Compile Include="Screen\IInterpreter.cs" />
    <Compile Include="Screen\IScreenBuffer.cs" />
    <Compile Include="Screen\IScreenBufferLine.cs" />
    <Compile Include="Screen\IScreenSnapshot.cs" />
    <Compile Include="Screen\ITermWindow.cs" />
    <Compile Include="Screen\PrintingBuffer.cs" />
    <Compile Include="Screen\ScreenBuffer.cs" />
    <Compile Include="Screen\ScreenBufferLine.cs" />
    <Compile Include="Screen\ScreenSnapshot.cs" />
    <Compile Include="Screen\SubBuffer.cs" />
    <Compile Include="Screen\TextEditor.cs" />
    <Compile Include="Sound\IProceduralSoundWave.cs" />
    <Compile Include="Sound\ISoundMaker.cs" />
    <Compile Include="Sound\IVoice.cs" />
    <Compile Include="UpdateHandler.cs" />
    <Compile Include="UserIO\UnicodeCommand.cs" />
    <Compile Include="Utilities\AssemblyWalkAttribute.cs" />
    <Compile Include="Utilities\CpuUtility.cs" />
    <Compile Include="Utilities\Debug.cs" />
    <Compile Include="Utilities\EnumUtilities.cs" />
    <Compile Include="Utilities\KOSNomenclature.cs" />
    <Compile Include="Utilities\KOSNomenclatureAttribute.cs" />
    <Compile Include="Utilities\MovingAverage.cs" />
    <Compile Include="Utilities\ReflectUtil.cs" />
    <Compile Include="Utilities\SafeHouse.cs" />
    <Compile Include="Utilities\kOSKeys.cs" />
    <Compile Include="Utilities\kosMath.cs" />
    <Compile Include="Utilities\TickGen.cs" />
    <Compile Include="Encapsulation\QueueValue.cs" />
    <Compile Include="Encapsulation\StackValue.cs" />
    <Compile Include="Encapsulation\RangeValue.cs" />
    <Compile Include="Encapsulation\CollectionValue.cs" />
    <Compile Include="Encapsulation\EnumerableValue.cs" />
    <Compile Include="Serialization\Formatter.cs" />
    <Compile Include="Serialization\JSONFormatter.cs" />
    <Compile Include="Serialization\TerminalFormatter.cs" />
    <Compile Include="SimpleJson.cs" />
    <Compile Include="Exceptions\KOSSerializationException.cs" />
    <Compile Include="Serialization\SafeSerializationMgr.cs" />
    <Compile Include="Serialization\Dump.cs" />
    <Compile Include="Serialization\DumpWithHeader.cs" />
    <Compile Include="Serialization\SerializableStructure.cs" />
    <Compile Include="Persistence\FileContent.cs" />
    <Compile Include="Encapsulation\PrimitiveStructure.cs" />
    <Compile Include="Communication\Connection.cs" />
    <Compile Include="Communication\CurrentTimeProvider.cs" />
    <Compile Include="Communication\BaseMessage.cs" />
    <Compile Include="Serialization\IDumper.cs" />
    <Compile Include="Communication\GenericMessageQueue.cs" />
    <Compile Include="Exceptions\KOSCommunicationException.cs" />
    <Compile Include="Encapsulation\UniqueSetValue.cs" />
    <Compile Include="Persistence\GlobalPath.cs" />
    <Compile Include="Persistence\VolumePath.cs" />
    <Compile Include="Exceptions\KOSInvalidPathException.cs" />
    <Compile Include="Persistence\ArchiveDirectory.cs" />
    <Compile Include="Persistence\HarddiskDirectory.cs" />
    <Compile Include="Persistence\VolumeDirectory.cs" />
    <Compile Include="Persistence\VolumeItem.cs" />
    <Compile Include="Persistence\ArchiveFile.cs" />
    <Compile Include="Persistence\HarddiskFile.cs" />
    <Compile Include="Persistence\VolumeFile.cs" />
    <Compile Include="SafeSharedObjects.cs" />
    <Compile Include="Persistence\PathValue.cs" />
    <Compile Include="Execution\InternalPath.cs" />
    <Compile Include="Exceptions\KOSCannotCallException.cs" />
    <Compile Include="Encapsulation\NoDelegate.cs" />
    <Compile Include="Encapsulation\Suffixes\ThreeArgsSuffix.cs" />
    <Compile Include="Exceptions\KOSTermWidthObsoletionException.cs" />
    <Compile Include="Execution\IPopContextNotifyee.cs" />
    <Compile Include="Exceptions\KOSStackOverflowException.cs" />
    <Compile Include="Function\Math.cs" />
    <Compile Include="Function\Misc.cs" />
    <Compile Include="Function\Persistence.cs" />
    <Compile Include="Function\Suffixed.cs" />
    <Compile Include="Function\Trigonometry.cs" />
    <Compile Include="Utilities\StringUtil.cs" />
    <Compile Include="Execution\InterruptPriority.cs" />
    <Compile Include="Execution\ExecutionStatBlock.cs" />
    <Compile Include="Encapsulation\Suffixes\OptionalArgsSuffix.cs" />
  </ItemGroup>
  <ItemGroup>
    <None Include="Compilation\CompiledObject-doc.md" />
    <None Include="Compilation\KS\kRISC.tpg" />
    <None Include="packages.config" />
  </ItemGroup>
  <ItemGroup>
    <EmbeddedResource Include="Properties\Resources.resx">
      <Generator>ResXFileCodeGenerator</Generator>
      <LastGenOutput>Resources.Designer.cs</LastGenOutput>
    </EmbeddedResource>
  </ItemGroup>
  <Import Project="$(MSBuildToolsPath)\Microsoft.CSharp.targets" />
  <PropertyGroup>
    <PostBuildEvent Condition=" '$(OS)' == 'Unix' ">
      cp "$(TargetPath)" "$(SolutionDir)/../Resources/GameData/kOS/Plugins"
      (test -h "$(SolutionDir)/../KSPdirlink" &amp;&amp; cp "$(TargetPath)" "$(SolutionDir)/../KSPdirlink/GameData/kOS/Plugins") || true
    </PostBuildEvent>
    <PostBuildEvent Condition=" '$(OS)' != 'Unix' ">
      xcopy "$(TargetPath)" "$(SolutionDir)\..\Resources\GameData\kOS\Plugins" /y
      IF EXIST "$(SolutionDir)\..\KSPdirlink\" xcopy "$(TargetPath)" "$(SolutionDir)\..\KSPdirlink\GameData\kOS\Plugins" /y || exit /B 0
    </PostBuildEvent>
  </PropertyGroup>
  <!-- To modify your build process, add your task inside one of the targets below and uncomment it. 
       Other similar extension points exist, see Microsoft.Common.targets.
  <Target Name="BeforeBuild">
  </Target>
  <Target Name="AfterBuild">
  </Target>
  -->
  <ItemGroup />
  <ItemGroup />
</Project><|MERGE_RESOLUTION|>--- conflicted
+++ resolved
@@ -9,12 +9,7 @@
     <AppDesignerFolder>Properties</AppDesignerFolder>
     <RootNamespace>kOS.Safe</RootNamespace>
     <AssemblyName>kOS.Safe</AssemblyName>
-<<<<<<< HEAD
-    <TargetFrameworkVersion>v3.5</TargetFrameworkVersion>
     <TargetFrameworkVersion>v4.5.1</TargetFrameworkVersion>
-=======
-    <TargetFrameworkVersion>v4.5</TargetFrameworkVersion>
->>>>>>> 15ced11a
     <FileAlignment>512</FileAlignment>
     <TargetFrameworkProfile />
   </PropertyGroup>
