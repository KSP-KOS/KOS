--- conflicted
+++ resolved
@@ -61,13 +61,10 @@
     <Compile Include="Compilation\CompileCache.cs" />
     <Compile Include="Compilation\CompiledObject.cs" />
     <Compile Include="Compilation\CompilerOptions.cs" />
-<<<<<<< HEAD
     <Compile Include="Exceptions\KOSYouShouldNeverSeeThisException.cs" />
-=======
     <Compile Include="Compilation\KASM\Parser.cs" />
     <Compile Include="Compilation\KASM\ParseTree.cs" />
     <Compile Include="Compilation\KASM\Scanner.cs" />
->>>>>>> fa0489b4
     <Compile Include="Compilation\KS\BreakInfo.cs" />
     <Compile Include="Compilation\KS\Compiler.cs" />
     <Compile Include="Compilation\KS\Context.cs" />
