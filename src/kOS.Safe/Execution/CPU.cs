using kOS.Safe.Binding;
using kOS.Safe.Callback;
using kOS.Safe.Compilation;
using kOS.Safe.Encapsulation;
using kOS.Safe.Exceptions;
using kOS.Safe.Utilities;
using System;
using System.Collections.Generic;
using System.Diagnostics;
using System.Linq;
using System.Text;
using Debug = kOS.Safe.Utilities.Debug;
using kOS.Safe.Persistence;

namespace kOS.Safe.Execution
{
    public class CPU : ICpu
    {
<<<<<<< HEAD
        protected enum Section
=======
        private readonly IStack stack;
        private readonly VariableScope globalVariables;


        private class YieldFinishedWithPriority
>>>>>>> 88066b7f
        {
            public YieldFinishedDetector detector;
            public InterruptPriority priority;
        }
        private List<YieldFinishedWithPriority> yields;

<<<<<<< HEAD
        protected readonly IStack stack;
        protected readonly VariableScope globalVariables;
        protected Section currentRunSection;
        protected List<YieldFinishedDetector> triggerYields;
        protected List<YieldFinishedDetector> mainYields;

        protected double currentTime;
        protected readonly SafeSharedObjects shared;
        protected readonly List<ProgramContext> contexts;
        protected ProgramContext currentContext;
        protected VariableScope savedPointers;
        protected int instructionsSoFarInUpdate;
        protected int instructionsPerUpdate;
=======
        private double currentTime;
        private readonly SafeSharedObjects shared;
        private readonly List<ProgramContext> contexts;
        private ProgramContext currentContext;
        private VariableScope savedPointers;
        private int instructionsPerUpdate;
>>>>>>> 88066b7f

        public int InstructionsThisUpdate { get; private set; }

        // statistics
<<<<<<< HEAD
        protected double totalCompileTime;

        protected double totalUpdateTime;
        protected double totalExecutionTime;
        protected double maxUpdateTime;
        protected double maxExecutionTime;
        protected Stopwatch instructionWatch = new Stopwatch();
        protected Stopwatch updateWatch = new Stopwatch();
        protected Stopwatch executionWatch = new Stopwatch();
        protected Stopwatch compileWatch = new Stopwatch();
        protected int maxMainlineInstructionsSoFar;
        protected readonly StringBuilder executeLog = new StringBuilder();
=======
        private double totalCompileTime;
        private Stopwatch instructionWatch = new Stopwatch();
        private Stopwatch updateWatch = new Stopwatch();
        private Stopwatch executionWatch = new Stopwatch();
        private Stopwatch compileWatch = new Stopwatch();
        private readonly StringBuilder executeLog = new StringBuilder();
>>>>>>> 88066b7f

        private Dictionary<InterruptPriority, ExecutionStatBlock> executionStats = new Dictionary<InterruptPriority, ExecutionStatBlock>();

        public int InstructionPointer
        {
            get { return currentContext.InstructionPointer; }
            set { currentContext.InstructionPointer = value; }
        }
        public InterruptPriority CurrentPriority
        {
            get { return currentContext.CurrentPriority; }
            set { currentContext.CurrentPriority = value; }
        }
        public int NextTriggerInstanceId
        {
            get { return currentContext.NextTriggerInstanceId; }
        }

        public double SessionTime { get { return currentTime; } }
        
        public List<string> ProfileResult { get; private set; }

        /// <summary>
        /// It's quite bad to abort the PopContext activity partway through while the CPU is
        /// trying to clean up from a program crash or break, so this advertises when that's the case
        /// so other parts of the system can decide not to use exceptions when in this fragile state:
        /// </summary>
        /// <value><c>true</c> if this CPU is popping context; otherwise, <c>false</c>.</value>
        public bool IsPoppingContext { get; private set; }

        /// <summary>
        /// The objects which have chosen to register themselves as IPopContextNotifyees
        /// to be told when popping a context (ending a program).
        /// </summary>
        protected List<WeakReference> popContextNotifyees;

        public CPU(SafeSharedObjects shared)
        {
            this.shared = shared;
            this.shared.Cpu = this;
            stack = new Stack();
            globalVariables = new VariableScope(0, null);
            contexts = new List<ProgramContext>();
            yields = new List<YieldFinishedWithPriority>();
            if (this.shared.UpdateHandler != null) this.shared.UpdateHandler.AddFixedObserver(this);
            popContextNotifyees = new List<WeakReference>();
        }

        public void Boot()
        {
            // break all running programs
            currentContext = null;
            contexts.Clear();            
            if (shared.GameEventDispatchManager != null) shared.GameEventDispatchManager.Clear();
            PushInterpreterContext();
            CurrentPriority = InterruptPriority.Normal;
            currentTime = 0;
            // clear stack (which also orphans all local variables so they can get garbage collected)
            stack.Clear();
            // clear global variables
            globalVariables.Clear();
            // clear interpreter
            if (shared.Interpreter != null) shared.Interpreter.Reset();
            // load functions
            if (shared.FunctionManager != null) shared.FunctionManager.Load();
            // load bindings
            if (shared.BindingMgr != null) shared.BindingMgr.Load();

            // Booting message
            if (shared.Screen != null)
            {
                shared.Screen.ClearScreen();
                var bootMessage = string.Format(
                    "kOS Operating System\n" +
                    "KerboScript v{0}\n" +
                    "(manual at {1})\n",
                    SafeHouse.Version,
                    SafeHouse.DocumentationURL);
                List<string> nags = Debug.GetPendingNags();
                if (nags.Count > 0)
                {
                    bootMessage +=
                        "##################################################\n" +
                        "#               NAG MESSAGES                     #\n" +
                        "##################################################\n" +
                        "# Further details about these important messages #\n" +
                        "# can be found in the KSP error log.  If you see #\n" +
                        "# this, then read the error log.  It's important.#\n" +
                        "--------------------------------------------------\n";

                    bootMessage = nags.Aggregate(bootMessage, (current, msg) => current + (msg + "\n"));
                    bootMessage += "##################################################\n";
                    shared.Processor.SetMode(Module.ProcessorModes.OFF);
                }

                shared.Screen.Print(bootMessage);
            }

            VolumePath path = shared.Processor.BootFilePath;
            // Check to make sure the boot file name is valid, and then that the boot file exists.
            if (path == null)
            {
                SafeHouse.Logger.Log("Boot file name is empty, skipping boot script");

                shared.Screen?.Print(" \n" + "Proceed.\n");
            }
            else if (shared.Processor.CheckCanBoot())
            {
                // Boot is only called once right after turning the processor on,
                // the volume cannot yet have been changed from that set based on
                // Config.StartOnArchive, and Processor.CheckCanBoot() has already
                // handled the range check for the archive.
                Volume sourceVolume = shared.VolumeMgr.CurrentVolume;
                var file = shared.VolumeMgr.CurrentVolume.Open(path);
                if (file == null)
                {
                    SafeHouse.Logger.Log(string.Format("Boot file \"{0}\" is missing, skipping boot script", path));

                    shared.Screen?.Print(string.Format(
                        " \n" +
                        "Could not boot from {0}\n" +
                        "The file is missing\n" +
                        " \n" +
                        "Proceed.\n",
                        path));
                }
                else
                {
                    shared.Screen?.Print(string.Format(
                        " \n" +
                        "Booting from {0}\n" +
                        " \n",
                        path));

                    var bootContext = "program";
                    shared.ScriptHandler.ClearContext(bootContext);
                    IProgramContext programContext = SwitchToProgramContext();
                    programContext.Silent = true;

                    string bootCommand = string.Format("run \"{0}\".", file.Path);

                    var options = new CompilerOptions
                    {
                        LoadProgramsInSameAddressSpace = true,
                        FuncManager = shared.FunctionManager,
                        IsCalledFromRun = false
                    };

                    YieldProgram(YieldFinishedCompile.RunScript(new BootGlobalPath(bootCommand), 1, bootCommand, bootContext, options));
                }
            }
            else //shared.Processor.CheckCanBoot() returned false
            {
                shared.Screen?.Print(string.Format(
                    " \n" +
                    "Waiting for connection to boot from {0}\n" +
                    " \n",
                    path));

                var bootContext = "program";
                shared.ScriptHandler.ClearContext(bootContext);
                IProgramContext programContext = SwitchToProgramContext();
                programContext.Silent = true;

                string bootCommand = string.Format("run \"{0}\".", path);

                var options = new CompilerOptions
                {
                    LoadProgramsInSameAddressSpace = true,
                    FuncManager = shared.FunctionManager,
                    IsCalledFromRun = false
                };

                YieldProgram(YieldFinishedCompileBoot.RunScript(new BootGlobalPath(bootCommand), 1, bootCommand, bootContext, options));
            }
        }

        protected void PushInterpreterContext()
        {
            var interpreterContext = new ProgramContext(true);
            // initialize the context with an empty program
            interpreterContext.AddParts(new List<CodePart>());
            PushContext(interpreterContext);
        }

        protected void PushContext(ProgramContext context)
        {
            SafeHouse.Logger.Log("Pushing context staring with: " + context.GetCodeFragment(0).FirstOrDefault());
            SaveAndClearPointers();
            contexts.Add(context);
            currentContext = contexts.Last();
            CurrentPriority = InterruptPriority.Normal;
            shared.GameEventDispatchManager.SetDispatcherFor(currentContext);

            if (contexts.Count > 1)
            {
                shared.Interpreter.SetInputLock(true);
            }
        }

        protected void PopContext()
        {
            SafeHouse.Logger.Log("Popping context " + contexts.Count);
            IsPoppingContext = true;
            if (contexts.Any())
            {
                // remove the last context
                ProgramContext contextRemove = contexts.Last();
                NotifyPopContextNotifyees(contextRemove);
                contexts.Remove(contextRemove);
                shared.GameEventDispatchManager.RemoveDispatcherFor(currentContext);
                contextRemove.DisableActiveFlyByWire(shared.BindingMgr);
                SafeHouse.Logger.Log("Removed Context " + contextRemove.GetCodeFragment(0).FirstOrDefault());

                if (contexts.Any())
                {
                    currentContext = contexts.Last();
                    shared.GameEventDispatchManager.SetDispatcherFor(currentContext);
                    currentContext.EnableActiveFlyByWire(shared.BindingMgr);
                    RestorePointers();
                    SafeHouse.Logger.Log("New current context " + currentContext.GetCodeFragment(0).FirstOrDefault());
                }
                else
                {
                    currentContext = null;
                    shared.GameEventDispatchManager.Clear();
                }

                if (contexts.Count == 1)
                {
                    shared.Interpreter.SetInputLock(false);
                }
            }
            IsPoppingContext = false;
        }

        /// <summary>
        /// Used when an object wants the CPU to call its OnPopContext() callback
        /// whenever the CPU ends a program context.  Notice that the CPU will
        /// only use a WEAK refernece to store this, so that registering yourself
        /// as a notifyee here does not stop you from being orphaned and garbage
        /// collected if you would normally do so.  It's only if your object happens
        /// to still be alive when the program context ends that you'll get called
        /// by the CPU.  Use this if you have some important cleanup work you'd like
        /// to do when the program dies, or if your object is one that would become
        /// useless and invalid when the program context ends so you need to shut
        /// yourself down when that happens.
        /// </summary>
        /// <param name="notifyee">Notifyee object that has an OnPopContext() callback.</param>
        public void AddPopContextNotifyee(IPopContextNotifyee notifyee)
        {
            // Not sure what the definition of Equals is for a weak reference,
            // this walks through looking if it's already registered, to avoid duplicates:
            for (int i = 0; i < popContextNotifyees.Count; ++i)
                if (popContextNotifyees[i].Target == notifyee)
                    return;

            popContextNotifyees.Add(new WeakReference(notifyee));
        }

        public void RemovePopContextNotifyee(IPopContextNotifyee notifyee)
        {
            // Might as well also get rid of any that are stale references while we're here:
            popContextNotifyees.RemoveAll((item)=>(!item.IsAlive) || item.Target == notifyee);
        }

        protected void NotifyPopContextNotifyees(IProgramContext context)
        {
            // Notify them all:
            for (int i = 0; i < popContextNotifyees.Count; ++i)
            {
                WeakReference current = popContextNotifyees[i];
                if (current.IsAlive) // Avoid resurrecting it if it's gone, and don't call its hook.
                {
                    IPopContextNotifyee notifyee = current.Target as IPopContextNotifyee;
                    if (!notifyee.OnPopContext(context))
                        current.Target = null; // mark for removal below, because the notifyee wants us to
                }
            }

            // Remove the ones flagged for removal or that are stale anyway:
            popContextNotifyees.RemoveAll((item)=>(!item.IsAlive) || item.Target == null);
        }

        public void PushNewScope(Int16 scopeId, Int16 parentScopeId)
        {
            VariableScope parentScope = parentScopeId == 0 ? globalVariables : stack.FindScope(parentScopeId);
            stack.PushScope(new VariableScope(scopeId, parentScope));
        }

        /// <summary>
        /// Push a single thing onto the scope stack.  If it's a context record it will encode the current
        /// priority into it as the ComeFromPriority.
        /// </summary>
        public void PushScopeStack(object thing)
        {
            SubroutineContext context = thing as SubroutineContext;
            if (context != null)
                context.CameFromPriority = CurrentPriority;
            stack.PushScope(thing);
        }

        /// <summary>
        /// Pop one or more things from the scope stack, only returning the
        /// finalmost thing popped.  (i.e if you pop 3 things then you get:
        /// pop once and throw away, pop again and throw away, pop again and return the popped thing.)
        /// </summary>
        public object PopScopeStack(int howMany)
        {
            object returnVal = new int(); // bogus return val if given a bogus "pop zero things" request.
            while (howMany > 0)
            {
                returnVal = stack.PopScope();
                SubroutineContext context = returnVal as SubroutineContext;
                if (context != null)
                    CurrentPriority = context.CameFromPriority;
                --howMany;
            }

            return returnVal;
        }

        protected void PopFirstContext()
        {
            while (contexts.Count > 1)
            {
                PopContext();
            }
        }

        /// <summary>
        /// Build a clone of the current state of the scope stack, for the sake of capturing a closure.
        /// </summary>
        /// <returns>A stripped down copy of the stack with just the relevant closure frames in it.</returns>
        public List<VariableScope> GetCurrentClosure()
        {
            var closureList = new List<VariableScope>();

            var currentScope = GetCurrentScope();
            while (currentScope != null)
            {
                // The closure's variable scopes need to be marked as such, so the
                // 'popscope' opcode knows to pop them off in one go when it hits
                // them on the stack:
                currentScope.IsClosure = true;
                closureList.Add(currentScope);

                currentScope = currentScope.ParentScope;
            }

            return closureList;
        }

        public IProgramContext GetCurrentContext()
        {
            return currentContext;
        }

        /// <summary>
        /// Build a delegate call for the given function entry point, in which it will capture a closure of the current
        /// runtime scoping state to be used when that function gets called later by OpcodeCall:
        /// </summary>
        /// <param name="entryPoint">Integer location in memory to jump to to start the call</param>
        /// <param name="withClosure">Should the closure be captured for this delegate or ignored</param>
        /// <returns>The delegate object you can store in a variable.</returns>
        public IUserDelegate MakeUserDelegate(int entryPoint, bool withClosure)
        {
            return new UserDelegate(this, currentContext, entryPoint, withClosure);
        }

        // only two contexts exist now, one for the interpreter and one for the programs
        public IProgramContext GetInterpreterContext()
        {
            return contexts[0];
        }

        public IProgramContext SwitchToProgramContext()
        {
            if (contexts.Count == 1)
            {
                PushContext(new ProgramContext(false));
            }
            return currentContext;
        }

        public Opcode GetCurrentOpcode()
        {
            return currentContext.Program[currentContext.InstructionPointer];
        }

        public Opcode GetOpcodeAt(int instructionPtr)
        {
            if (instructionPtr < 0 || instructionPtr >= currentContext.Program.Count)
            {
                return new OpcodeBogus();
            }
            return currentContext.Program[instructionPtr];
        }

        protected void SaveAndClearPointers()
        {
            // Any global variable that ends in an asterisk (*) is a system pointer
            // that shouldn't be inherited by other program contexts.  These sorts of
            // variables should only exist for the current program context.
            // This method stashes all such variables in a storage area for the program
            // context, then clears them.  The stash can be used later by RestorePointers()
            // to bring them back into existence when coming back to this program context again.
            // Pointer variables include:
            //   IP jump location for subprograms.
            //   IP jump location for functions.
            savedPointers = new VariableScope(0, null);
            var pointers = new List<KeyValuePair<string, Variable>>(globalVariables.Locals.Where(entry => StringUtil.EndsWith(entry.Key, "*")));

            foreach (var entry in pointers)
            {
                savedPointers.Add(entry.Key, entry.Value);
                globalVariables.Remove(entry.Key);
            }
            SafeHouse.Logger.Log(string.Format("Saving and removing {0} pointers", pointers.Count));
        }

        protected void RestorePointers()
        {
            // Pointer variables that were stashed by SaveAndClearPointers() get brought
            // back again by this method when returning to the previous programming
            // programming context.

            var restoredPointers = 0;
            var deletedPointers = 0;

            foreach (KeyValuePair<string, Variable> item in savedPointers.Locals)
            {
                if (globalVariables.Contains(item.Key))
                {
                    // if the pointer exists it means it was redefined from inside a program
                    // and it's going to be invalid outside of it, so we remove it
                    globalVariables.Remove(item.Key);
                    deletedPointers++;
                    // also remove the corresponding trigger if exists
                    if (item.Value.Value is int)
                        RemoveTrigger((int)item.Value.Value, 0);
                }
                else
                {
                    globalVariables.Add(item.Key, item.Value);
                    restoredPointers++;
                }
            }

            SafeHouse.Logger.Log(string.Format("Deleting {0} pointers and restoring {1} pointers", deletedPointers, restoredPointers));
        }

        public void RunProgram(List<Opcode> program)
        {
            RunProgram(program, false);
        }

        public void RunProgram(List<Opcode> program, bool silent)
        {
            if (!program.Any()) return;

            var newContext = new ProgramContext(false, program) { Silent = silent };
            PushContext(newContext);
        }

        public void BreakExecution(bool manual)
        {
            SafeHouse.Logger.Log(string.Format("Breaking Execution {0} Contexts: {1}", manual ? "Manually" : "Automatically", contexts.Count));
            if (contexts.Count > 1)
            {
                AbortAllYields();

                if (SafeHouse.Config.ShowStatistics)
                    CalculateProfileResult();

                if (manual)
                {
                    PopFirstContext();
                    shared.Screen.Print("Program aborted.");
                    shared.SoundMaker.StopAllVoices(); // stop voices if execution was manually broken, but not if the program ends normally
                    PrintStatistics();
                    stack.Clear();
                }
                else
                {
                    bool silent = currentContext.Silent;
                    PopContext();
                    if (contexts.Count == 1 && !silent)
                    {
                        shared.Screen.Print("Program ended.");
                        PrintStatistics();
                        stack.Clear();
                    }
                }
            }
            else
            {
                currentContext.ClearTriggers();   // remove all the triggers
                SkipCurrentInstructionId();
            }
            CurrentPriority = InterruptPriority.Normal;
            ResetStatistics();
        }

        /// <summary>
        /// Call when you want to suspend execution of the Opcodes until some
        /// future condition becomes true.  The CPU will call yieldTracker.Begin()
        /// right away, and then after that call yieldTracker.IsFinished() again and
        /// again until it returns true.  Until IsFinished() returns true, the CPU
        /// will not advance any further into the program in its current "mode".
        /// Note that the CPU will track "trigger" and "mainline" code separately for
        /// this purpose.  Waiting in mainline code will still allow triggers to run.
        /// </summary>
        /// <param name="yieldTracker"></param>
        public void YieldProgram(YieldFinishedDetector yieldTracker)
        {
            yields.Add(new YieldFinishedWithPriority() { detector = yieldTracker, priority = CurrentPriority });
            yieldTracker.creationTimeStamp = currentTime;
            yieldTracker.Begin(shared);
        }

        protected bool IsYielding()
        {
            int numStillBlocking = 0;

            // Iterating backward because items will be getting deleted as we
            // iterate over the list and this way the index doesn't become wrong
            // as we do so.  (also, those deletions are why foreach() isn't used here):
            for (int i = yields.Count - 1; i >= 0; --i)
            {
                YieldFinishedWithPriority yielder = yields[i];
                // A yield blockage that is blocking mainline code while
                // we are in a trigger isn't relevant.  Only check the ones
                // that are blocking current priority or higher:
                if (yielder.priority >= CurrentPriority)
                {
                    YieldFinishedDetector detector = yielder.detector;
                    if (detector.creationTimeStamp != currentTime && detector.IsFinished())
                        yields.RemoveAt(i);
                    else
                        ++numStillBlocking;
                }
            }
            return (numStillBlocking > 0);
        }

        protected void AbortAllYields()
        {
            yields.Clear();
        }
        
        public void PushArgumentStack(object item)
        {
            stack.PushArgument(item);
        }

        public object PopArgumentStack()
        {
            return stack.PopArgument();
        }

        /// <summary>Throw exception if the user delegate is not one the CPU can call right now.</summary>
        /// <param name="userDelegate">The userdelegate being checked</param>
        /// <exception cref="KOSInvalidDelegateContextException">thrown if the cpu is in a state where it can't call this delegate.</exception>
        public void AssertValidDelegateCall(IUserDelegate userDelegate)
        {
            if (userDelegate.ProgContext != currentContext)
            {
                string currentContextName;
                if (currentContext == contexts[0])
                {
                    currentContextName = "the interpreter";
                }
                else
                {
                    currentContextName = "a program";
                }

                string delegateContextName;
                if (userDelegate.ProgContext == contexts[0])
                {
                    delegateContextName = "the interpreter";
                }
                else if (currentContext == contexts[0])
                {
                    delegateContextName = "a program";
                }
                else
                {
                    delegateContextName = "a different program from a previous run";
                }

                throw new KOSInvalidDelegateContextException(currentContextName, delegateContextName);
           }
        }

        /// <summary>
        /// Return the subroutine call trace of how the code got to where it is right now.
        /// </summary>
        /// <returns>The first item in the list is the current instruction pointer.
        /// The rest of the items in the list after that are the instruction pointers of the Opcodecall instructions
        /// that got us to here.</returns>
        public List<int> GetCallTrace()
        {
            List<int> trace = stack.GetCallTrace();
            trace.Insert(0, currentContext.InstructionPointer); // perpend current IP
            return trace;
        }

        /// <summary>
        /// Get the value of a variable or create it at global scope if not found.
        /// </summary>
        /// <param name="identifier"></param>
        /// <returns></returns>
        protected Variable GetOrCreateVariable(string identifier)
        {
            Variable variable = GetVariable(identifier, false, true);
            if (variable == null)
            {
                variable = new Variable { Name = identifier };
                AddVariable(variable, identifier, false);
            }
            return variable;
        }

        /// <summary>
        /// Test if an identifier is a variable you can get the value of
        /// at the moment (var name exists and is in scope).  Return
        /// true if you can, false if you can't.
        /// </summary>
        /// <param name="identifier"></param>
        /// <returns></returns>
        public bool IdentifierExistsInScope(string identifier)
        {
            Variable dummyVal = GetVariable(identifier, false, true);
            return (dummyVal != null);
        }

        public string DumpVariables()
        {
            var msg = new StringBuilder();
            msg.AppendLine("============== STACK VARIABLES ===============");
            DumpStack();
            msg.AppendLine("============== GLOBAL VARIABLES ==============");
            foreach (var entry in globalVariables.Locals)
            {
                string line;
                try
                {
                    line = entry.Key;
                    var v = entry.Value;
                    if (v == null || v.Value == null)
                        line += " is <null>";
                    else
                        line += " is a " + v.Value.GetType().FullName + " with value = " + v.Value;
                }
                catch (Exception e)
                {
                    // This is necessary because of the deprecation exceptions that
                    // get raised by FlightStats when you try to print all of them out:
                    line = entry.Key + " is <value caused exception>\n    " + e.Message;
                }
                msg.AppendLine(line);
            }
            SafeHouse.Logger.Log(msg.ToString());
            return "Variable dump is in the output log";
        }

        public string DumpStack()
        {
            return stack.Dump();
        }

        protected VariableScope GetCurrentScope()
        {
            VariableScope currentScope = stack.GetCurrentScope();
            if (currentScope == null)
            {
                currentScope = globalVariables;
            }
            return currentScope;
        }

        public SubroutineContext GetCurrentSubroutineContext()
        {
            return stack.GetCurrentSubroutineContext();
        }

        /// <summary>
        /// Find any trigger call contexts that are on the callstack to be executed
        /// that match the given trigger.
        /// </summary>
        /// <returns>List of matching trigger call contexts.  Zero length if none.</returns>
        /// <param name="trigger">Trigger.</param>
        public List<SubroutineContext> GetTriggerCallContexts(TriggerInfo trigger)
        {
            return stack.GetTriggerCallContexts(trigger);
        }

        /// <summary>
        /// Get the variable's contents, performing a lookup through all nesting levels
        /// up to global.
        /// </summary>
        /// <param name="identifier">variable to look for</param>
        /// <param name="barewordOkay">Is it acceptable for the variable to
        ///   not exist, in which case its bare name will be returned as the value.</param>
        /// <param name="failOkay">Is it acceptable for the variable to
        ///   not exist, in which case a null will be returned as the value.</param>
        /// <returns>the value that was found</returns>
        protected Variable GetVariable(string identifier, bool barewordOkay = false, bool failOkay = false)
        {
            identifier = identifier.ToLower();
            Variable value = GetCurrentScope().GetNested(identifier);
            if (value != null)
            {
                return value;
            }

            if (barewordOkay)
            {
                string strippedIdent = identifier.TrimStart('$');
                return new Variable { Name = strippedIdent, Value = new StringValue(strippedIdent) };
            }
            if (failOkay)
                return null;
            // In the case where we were looking for a function pointer but didn't find one, and would
            // have failed with exception, then it's still acceptable to find a hit that isn't a function
            // pointer (has no trailing asterisk '*') but only if it's a delegate of some sort:
            if (StringUtil.EndsWith(identifier, "*"))
            {
                string trimmedTail = identifier.TrimEnd('*');
                Variable retryVal = GetVariable(trimmedTail, barewordOkay, failOkay);
                string trimmedLeader = trimmedTail.TrimStart('$');
                if (retryVal.Value is KOSDelegate)
                    return retryVal;
                throw new KOSNotInvokableException(trimmedLeader);
            }
            throw new KOSUndefinedIdentifierException(identifier.TrimStart('$'), "");
        }

        /// <summary>
        /// Make a new variable at either the local depth or the
        /// global depth depending.
        /// throws exception if it already exists as a boundvariable at the desired
        /// scope level, unless overwrite = true.
        /// </summary>
        /// <param name="variable">variable to add</param>
        /// <param name="identifier">name of variable to add</param>
        /// <param name="local">true if you want to make it at local depth</param>
        /// <param name="overwrite">true if it's okay to overwrite an existing variable</param>
        public void AddVariable(Variable variable, string identifier, bool local, bool overwrite = false)
        {
            if (!StringUtil.StartsWith(identifier, "$"))
            {
                identifier = "$" + identifier;
            }

            VariableScope currentScope = local ? GetCurrentScope() : globalVariables;

            Variable existing = currentScope.GetLocal(identifier);

            if (existing != null)
            {
                if (existing.Value is BoundVariable)
                    if (!overwrite)
                        throw new KOSIdentiferClashException(identifier);
                currentScope.Remove(identifier);
            }

            currentScope.Add(identifier, variable);
        }

        public bool VariableIsRemovable(Variable variable)
        {
            return !(variable is BoundVariable);
        }

        /// <summary>
        /// Removes a variable, following current scoping rules, removing
        /// the innermost scope of the variable that is found.<br/>
        /// <br/>
        /// If the variable cannot be found, it fails silently without complaint.
        /// </summary>
        /// <param name="identifier">varible to remove.</param>
        public void RemoveVariable(string identifier)
        {
            VariableScope currentScope = GetCurrentScope();
            Variable variable = currentScope.RemoveNested(identifier);
            if (variable != null)
            {
                // Tell Variable to orphan its old value now.  Faster than relying
                // on waiting several seconds for GC to eventually call ~Variable()
                variable.Value = null;
            }
        }

        /// <summary>
        ///   Given a value which may or may not be a variable name, return the value
        ///   back.  If it's not a variable, return it as-is.  If it's a variable,
        ///   look it up and return that.
        /// </summary>
        /// <param name="testValue">the object which might be a variable name</param>
        /// <param name="barewordOkay">
        ///   Is this a case in which it's acceptable for the
        ///   variable not to exist, and if it doesn't exist then the variable name itself
        ///   is the value?
        /// </param>
        /// <returns>The value after the steps described have been performed.</returns>
        public object GetValue(object testValue, bool barewordOkay = false)
        {
            // $cos     cos named variable
            // cos()    cos trigonometric function
            // cos      string literal "cos"

            // If it's a variable, meaning it starts with "$" but
            // does NOT have a value like $<.....>, which are special
            // flags used internally:
            var identifier = testValue as string;
            if (identifier == null ||
                identifier.Length <= 1 ||
                identifier[0] != '$' ||
                identifier[1] == '<')
            {
                return testValue;
            }

            Variable variable = GetVariable(identifier, barewordOkay);
            return variable.Value;
        }

        /// <summary>
        /// Try to make a new local variable at the localmost scoping level and
        /// give it a starting value.  It errors out of there is already one there
        /// by the same name.<br/>
        /// <br/>
        /// This does NOT scan up the scoping stack like SetValue() does.
        /// It operates at the local level only.<br/>
        /// <br/>
        /// This is the normal way to make a new local variable.  You cannot make a
        /// local variable without attempting to give it a value.
        /// </summary>
        /// <param name="identifier">variable name to attempt to store into</param>
        /// <param name="value">value to put into it</param>
        public void SetNewLocal(string identifier, object value)
        {
            VariableScope currentScope = GetCurrentScope();

            Variable variable = currentScope.GetLocal(identifier);
            if (variable == null)
            {
                variable = new Variable { Name = identifier };
                AddVariable(variable, identifier, true);
            }
            variable.Value = value;
        }

        /// <summary>
        /// Make a new global variable at the localmost scoping level and
        /// give it a starting value, or overwrite an existing variable
        /// at the localmost level with a starting value.<br/>
        /// <br/>
        /// This does NOT scan up the scoping stack like SetValue() does.
        /// It operates at the global level only.<br/>
        /// </summary>
        /// <param name="identifier">variable name to attempt to store into</param>
        /// <param name="value">value to put into it</param>
        public void SetGlobal(string identifier, object value)
        {
            // Attempt to get it as a global.  Make a new one if it's not found.
            // This preserves the "bound-ness" of the variable if it's a
            // BoundVariable, whereas unconditionally making a new Variable wouldn't:
            Variable variable = globalVariables.GetLocal(identifier);
            if (variable == null)
            {
                variable = new Variable { Name = identifier };
                AddVariable(variable, identifier, false, true);
            }
            variable.Value = value;
        }

        /// <summary>
        /// Try to set the value of the identifier at the localmost
        /// level possible, by scanning up the scope stack to find
        /// the local-most level at which the identifier is a variable,
        /// and assigning it the value there.<br/>
        /// <br/>
        /// If no such value is found, all the way up to the global level,
        /// then it resorts to making a global variable with the name and using that.<br/>
        /// <br/>
        /// This is the normal way to make a new global variable.  You cannot make a
        /// global variable without attempting to give it a value.
        /// </summary>
        /// <param name="identifier">variable name to attempt to store into</param>
        /// <param name="value">value to put into it</param>
        public void SetValue(string identifier, object value)
        {
            Variable variable = GetOrCreateVariable(identifier);
            variable.Value = value;
        }

        /// <summary>
        /// Try to set the value of the identifier at the localmost
        /// level possible, by scanning up the scope stack to find
        /// the local-most level at which the identifier is a variable,
        /// and assigning it the value there.<br/>
        /// <br/>
        /// If no such value is found, an error is thrown.  It only stores into
        /// variables that already exist, refusing to create new variables.<br/>
        /// <br/>
        /// </summary>
        /// <param name="identifier">variable name to attempt to store into</param>
        /// <param name="value">value to put into it</param>
        public void SetValueExists(string identifier, object value)
        {
            Variable variable = GetVariable(identifier);
            variable.Value = value;
        }

        /// <summary>
        /// Pop a value off the argument stack, and if it's a variable name then get its value,
        /// else just return it as it is.
        /// </summary>
        /// <param name="barewordOkay">Is this a context in which it's acceptable for
        ///   a variable not existing error to occur (in which case the identifier itself
        ///   should therefore become a string object returned)?</param>
        /// <returns>value off the stack</returns>
        public object PopValueArgument(bool barewordOkay = false)
        {
            return GetValue(PopArgumentStack(), barewordOkay);
        }

        /// <summary>
        /// Peek at a value atop the argument stack without popping it, and if it's a variable name then get its value,
        /// else just return it as it is.<br/>
        /// <br/>
        /// NOTE: Evaluating variables when you don't really need to is pointlessly expensive, as it
        /// needs to walk the scoping stack to exhaust a search.  If you don't need to evaluate variables,
        /// then consider using PeekRaw() instead.<br/>
        /// </summary>
        /// <param name="digDepth">Peek at the element this far down the stack (0 means top, 1 means just under the top, etc)</param>
        /// <param name="barewordOkay">Is this a context in which it's acceptable for
        ///   a variable not existing error to occur (in which case the identifier itself
        ///   should therefore become a string object returned)?</param>
        /// <returns>value off the stack</returns>
        public object PeekValueArgument(int digDepth, bool barewordOkay = false)
        {
            return GetValue(stack.PeekArgument(digDepth), barewordOkay);
        }

        /// <summary>
        /// Identical to PopValue(), except that it guarantees the return value is either already a Structure,
        /// or it converts it into a Structure if it's a primitive.
        /// It bombs out with an exception if it can't be converted thusly.
        /// <br/>
        /// Use this in places where the stack value *must* come out as an encapsulated value and something
        /// has gone seriously wrong if it can't.  This applies to cases where you are attempting to store
        /// its value inside a user's variable, mostly.
        /// </summary>
        /// <param name="barewordOkay">Is this a context in which it's acceptable for
        ///   a variable not existing error to occur (in which case the identifier itself
        ///   should therefore become a string object returned)?</param>
        /// <returns>value off the stack</returns>
        public Structure PopStructureEncapsulatedArgument(bool barewordOkay = false)
        {
            return Structure.FromPrimitiveWithAssert( PopValueArgument(barewordOkay) );
        }

        /// <summary>
        /// Identical to PeekValue(), except that it guarantees the return value is either already a Structure,
        /// or it converts it into a Structure if it's a primitive.
        /// It bombs out with an exception if it can't be converted thusly.
        /// <br/>
        /// Use this in places where the stack value *must* come out as an encapsulated value and something
        /// has gone seriously wrong if it can't.  This applies to cases where you are attempting to store
        /// its value inside a user's variable, mostly.
        /// </summary>
        /// <param name="digDepth">Peek at the element this far down the stack (0 means top, 1 means just under the top, etc)</param>
        /// <param name="barewordOkay">Is this a context in which it's acceptable for
        ///   a variable not existing error to occur (in which case the identifier itself
        ///   should therefore become a string object returned)?</param>
        /// <returns>value off the stack</returns>
        public Structure PeekStructureEncapsulatedArgument(int digDepth, bool barewordOkay = false)
        {
            return Structure.FromPrimitiveWithAssert(PeekValueArgument(digDepth, barewordOkay));
        }

        /// <summary>
        /// Identical to GetValue(), except that it guarantees the return value is either already a Structure,
        /// or it converts it into a Structure if it's a primitive.
        /// It bombs out with an exception if it can't be converted thusly.
        /// <br/>
        /// Use this in places where the stack value *must* come out as an encapsulated value and something
        /// has gone seriously wrong if it can't.  This applies to cases where you are attempting to store
        /// its value inside another user's variable, mostly.
        /// <br/>
        /// Hypothetically this should never really be required, as the value is coming FROM a user varible
        /// in the first place.
        /// </summary>
        /// <param name="testValue">the object which might be a variable name</param>
        /// <param name="barewordOkay">
        ///   Is this a case in which it's acceptable for the
        ///   variable not to exist, and if it doesn't exist then the variable name itself
        ///   is the value?
        /// </param>
        /// <returns>The value after the steps described have been performed.</returns>
        public Structure GetStructureEncapsulatedArgument(Structure testValue, bool barewordOkay = false)
        {
            return Structure.FromPrimitiveWithAssert(GetValue(testValue, barewordOkay));
        }

        /// <summary>
        /// Identical to PopStructureEncapsulated(), except that it doesn't complain if the
        /// result can't be converted to a Structure.  It's acceptable for it to not be
        /// a Structure, in which case the original object is returned as-is.
        /// <br/>
        /// Use this in places where the stack value *should* come out as an encapsulated value if it can,
        /// but there are some valid cases where it might not be.
        /// </summary>
        /// <param name="barewordOkay">Is this a context in which it's acceptable for
        ///   a variable not existing error to occur (in which case the identifier itself
        ///   should therefore become a string object returned)?</param>
        /// <returns>value off the stack</returns>
        public object PopValueEncapsulatedArgument(bool barewordOkay = false)
        {
            return Structure.FromPrimitive( PopValueArgument(barewordOkay) );
        }

        /// <summary>
        /// Identical to PeekStructureEncapsulated(), except that it doesn't complain if the
        /// result can't be converted to a Structure.  It's acceptable for it to not be
        /// a Structure, in which case the original object is returned as-is.
        /// <br/>
        /// Use this in places where the stack value *should* come out as an encapsulated value if it can,
        /// but there are some valid cases where it might not be.
        /// </summary>
        /// <param name="digDepth">Peek at the element this far down the stack (0 means top, 1 means just under the top, etc)</param>
        /// <param name="barewordOkay">Is this a context in which it's acceptable for
        ///   a variable not existing error to occur (in which case the identifier itself
        ///   should therefore become a string object returned)?</param>
        /// <returns>value off the stack</returns>
        public object PeekValueEncapsulatedArgument(int digDepth, bool barewordOkay = false)
        {
            return Structure.FromPrimitive(PeekValueArgument(digDepth, barewordOkay));
        }

        /// <summary>
        /// Peek at a value atop the argument stack without popping it, and without evaluating it to get the variable's
        /// value.  (i.e. if the thing in the stack is $foo, and the variable foo has value 5, you'll get the string
        /// "$foo" returned, not the integer 5).
        /// </summary>
        /// <param name="digDepth">Peek at the element this far down the stack (0 means top, 1 means just under the top, etc)</param>
        /// <param name="checkOkay">Tells you whether or not the stack was exhausted.  If it's false, then the peek went too deep.</param>
        /// <returns>value off the stack</returns>
        public object PeekRawArgument(int digDepth, out bool checkOkay)
        {
            object returnValue;
            checkOkay = stack.PeekCheckArgument(digDepth, out returnValue);
            return returnValue;
        }

        /// <summary>
        /// Peek at a value atop the scope stack without popping it.
        /// </summary>
        /// <param name="digDepth">Peek at the element this far down the stack (0 means top, 1 means just under the top, etc)</param>
        /// <param name="checkOkay">Tells you whether or not the stack was exhausted.  If it's false, then the peek went too deep.</param>
        /// <returns>value off the stack</returns>
        public object PeekRawScope(int digDepth, out bool checkOkay)
        {
            object returnValue;
            checkOkay = stack.PeekCheckScope(digDepth, out returnValue);
            return returnValue;
        }

        public int GetArgumentStackSize()
        {
            return stack.GetArgumentStackSize();
        }


        /// <summary>
        /// Schedules a trigger function call to occur soon.  There are two ways you can
        /// do this: (A) On the next Cpu.KOSFixedUpdate() before it will happen,
        /// or (B) When the next Opcode was about to execute.  This is decided by the 'immediate' argument.
        /// If multiple such function calls get inserted between ticks, they will behave like
        /// a nested stack of function calls.  Mainline code will not continue until all such
        /// functions have finished at least once.  This type of trigger must be a function that
        /// takes zero parameters and returns a BooleanValue.  If its return is true, it will be
        /// automatically scheduled to run again by being re-inserted with a new AddTrigger()
        /// when it finishes.  If its return is false, it won't fire off again.
        /// </summary>
        /// <param name="triggerFunctionPointer">The entry point of this trigger function.</param>
        /// <param name="priority">The priority that this trigger will interrupt with.</param> 
        /// <param name="instanceId">pass in TriggerInfo.NextInstance if you desire the ability for
        /// more than one instance of a trigger to exist for this same triggerFunctionPointer.  Pass
        /// a zero to indicate you want to prevent multiple instances of triggers from this same
        /// entry point to be invokable.</param> 
        /// <param name="immediate">Trigger should happen immediately on next opcode instead of waiting till next fixeupdate</parem>
        /// <param name="closure">The closure the trigger should be called with.  If this is
        /// null, then the trigger will only be able to see global variables reliably.</param>
        /// <returns>A TriggerInfo structure describing this new trigger, which probably isn't very useful
        /// tp the caller in most circumstances where this is a fire-and-forget trigger.</returns>
        public TriggerInfo AddTrigger(int triggerFunctionPointer, InterruptPriority priority, int instanceId, bool immediate, List<VariableScope> closure)
        {
            TriggerInfo triggerRef = new TriggerInfo(currentContext, triggerFunctionPointer, priority, instanceId, closure);
            if (immediate)
                currentContext.AddImmediateTrigger(triggerRef);
            else
                currentContext.AddPendingTrigger(triggerRef);
            return triggerRef;
        }

        /// <summary>
        /// Schedules a trigger function call to occur soon.  There are two ways you can
        /// do this: (A) On the next Cpu.KOSFixedUpdate() before it will happen,
        /// or (B) When the next Opcode was about to execute.  This is decided by the 'immediate' argument.
        /// If multiple such function calls get inserted between ticks, they will behave like
        /// a nested stack of function calls.  Mainline code will not continue until all such
        /// functions have finished at least once.<br/>
        /// <br/>
        /// This type of trigger must be a UserDelegate
        /// function which was created using the CPU's current Program Contect.  If it was created
        /// using a different program context that the one that is currently executing (i.e. if it's
        /// a delegate from a program that has ended now), then this method will refuse to insert it
        /// and it won't run.  In this case a null TriggerInfo will be returned.<br/>
        /// <br/>
        /// For "fire and forget" callback hook functions that "return void" and you don't care about
        /// their return value, you can just ignore whether or not the AddTrigger worked and not care
        /// about the cases where it silently fails because the program got aborted.  The fact that the
        /// callback won't execute only matters when you were expecting to read its return value.
        /// </summary>
        /// <param name="del">A UserDelegate that was created using the CPU's current program context.</param>
        /// <param name="priority">The priority that this trigger will interrupt with.</param> 
        /// <param name="instanceId">pass in TriggerInfo.NextInstance if you desire the ability for
        /// more than one instance of a trigger to exist for this same triggerFunctionPointer.  Pass
        /// a zero to indicate you want to prevent multiple instances of triggers from this same
        /// entry point to be invokable.</param> 
        /// <param name="immediate">Trigger should happen immediately on next opcode instead of waiting till next fixeupdate</parem>
        /// <param name="args">The list of arguments to pass to the UserDelegate when it gets called.</param>
        /// <returns>A TriggerInfo structure describing this new trigger.  It can be used to monitor
        /// the progress of the function call: To see if it has had a chance to finish executing yet,
        /// and to see what its return value was if it has finished.  Will be null if the UserDelegate was
        /// for an "illegal" program context.  Null returns are used instead of throwing an exception
        /// because this condition is expected to occur often when a program just ended that had callback hooks
        /// in it.</returns>
        public TriggerInfo AddTrigger(UserDelegate del, InterruptPriority priority, int instanceId, bool immediate, List<Structure> args)
        {
            if (del.ProgContext != currentContext)
                return null;
            TriggerInfo callbackRef = new TriggerInfo(currentContext, del.EntryPoint, priority, instanceId, del.Closure, del.GetMergedArgs(args));
            if (immediate)
                currentContext.AddImmediateTrigger(callbackRef);
            else
                currentContext.AddPendingTrigger(callbackRef);
            return callbackRef;
        }

        /// <summary>
        /// Schedules a trigger function call to occur soon.  There are two ways you can
        /// do this: (A) On the next Cpu.KOSFixedUpdate() before it will happen,
        /// or (B) When the next Opcode was about to execute.  This is decided by the 'immediate' argument.
        /// If multiple such function calls get inserted between ticks, they will behave like
        /// a nested stack of function calls.  Mainline code will not continue until all such
        /// functions have finished at least once.<br/>
        /// <br/>
        /// This type of trigger must be a UserDelegate
        /// function which was created using the CPU's current Program Contect.  If it was created
        /// using a different program context that the one that is currently executing (i.e. if it's
        /// a delegate from a program that has ended now), then this method will refuse to insert it
        /// and it won't run.  In this case a null TriggerInfo will be returned.
        /// <br/>
        /// For "fire and forget" callback hook functions that "return void" and you don't care about
        /// their return value, you can just ignore whether or not the AddTrigger worked and not care
        /// about the cases where it silently fails because the program got aborted.  The fact that the
        /// callback won't execute only matters when you were expecting to read its return value.
        /// </summary>
        /// <param name="del">A UserDelegate that was created using the CPU's current program context.</param>
        /// <param name="priority">The priority that this trigger will interrupt with.</param> 
        /// <param name="instanceID">pass in TriggerInfo.NextInstance if you desire the ability for
        /// more than one instance of a trigger to exist for this same UserDelegate.  Pass
        /// a zero to indicate you want to prevent multiple instances of triggers from this same
        /// Delegate to be invokable.</param> 
        /// <param name="immediate">Trigger should happen immediately on next opcode instead of waiting till next fixeupdate</parem>
        /// <param name="args">A parms list of arguments to pass to the UserDelegate when it gets called.</param>
        /// <returns>A TriggerInfo structure describing this new trigger.  It can be used to monitor
        /// the progress of the function call: To see if it has had a chance to finish executing yet,
        /// and to see what its return value was if it has finished.  Will be null if the UserDelegate was
        /// for an "illegal" program context.  Null returns are used instead of throwing an exception
        /// because this condition is expected to occur often when a program is ended that had callback hooks
        /// in it.</returns>
        public TriggerInfo AddTrigger(UserDelegate del, InterruptPriority priority, int instanceId, bool immediate, params Structure[] args)
        {
            if (del.ProgContext != currentContext)
                return null;
            TriggerInfo triggerRef = AddTrigger(del, priority, instanceId, immediate, new List<Structure>(args));
            return triggerRef;
        }

        /// <summary>
        /// Schedules a trigger function call to occur soon.  There are two ways you can
        /// do this: (A) On the next Cpu.KOSFixedUpdate() before it will happen,
        /// or (B) When the next Opcode was about to execute.  This is decided by the 'immediate' argument.
        /// If multiple such function calls get inserted between ticks, they will behave like
        /// a nested stack of function calls.  Mainline code will not continue until all such
        /// functions have finished at least once.<br/>
        /// <br/>
        /// This is used for cases where you already built a TriggerInfo yourself and are inserting it,
        /// or have a handle on a TriggerInfo you got as a return from a previous AddTrigger() call and
        /// want to re-insert it to schedule another call.<br/>
        /// If the TriggerInfo you pass in was built for a different ProgramContext than the one that
        /// is currently running, then this will return null and refuse to do anything.
        /// </summary>
        /// <param name="immediate">Trigger should happen immediately on next opcode instead of waiting till next fixeupdate</parem>
        /// <returns>To be in agreement with how the other AddTrigger() methods work, this returns
        /// a TriggerInfo which is just the same one you passed in.  It will return a null, however,
        /// in cases where the TriggerInfo you passed in is for a different ProgramContext.</returns>
        public TriggerInfo AddTrigger(TriggerInfo trigger, bool immediate)
        {
            if (trigger.ContextId != currentContext.ContextId)
                return null;
            if (immediate)
                currentContext.AddImmediateTrigger(trigger);
            else
                currentContext.AddPendingTrigger(trigger);
            return trigger;
        }

        /// <summary>
        /// Removes a trigger looking like this if one exists.
        /// </summary>
        /// <param name="triggerFunctionPointer">Trigger's entry point (instruction pointer)</param>
        /// <param name="instanceId">If nonzero, only remove the trigger if it has this Id.  If zero, 
        /// then remove all triggers with this entry point, regardless of their instance Id.</param>
        public void RemoveTrigger(int triggerFunctionPointer, int instanceId)
        {
            currentContext.RemoveTrigger(new TriggerInfo(currentContext, triggerFunctionPointer, 0/*dummy*/, instanceId, null));
        }

        public void RemoveTrigger(TriggerInfo trigger)
        {
            currentContext.RemoveTrigger(trigger);
        }

        /// <summary>
        /// Cancels any pending calls to triggers that match the criteria.
        /// </summary>
        /// <param name="triggerFunctionPointer">Trigger's entry point (instruction pointer)</param>
        /// <param name="instanceId">If nonzero, only affect the trigger if it has this Id.  If zero, 
        /// then affect all triggers with this entry point, regardless of their instance Id.</param>
        public void CancelCalledTriggers(int triggerFunctionPointer, int instanceId)
        {
            CancelCalledTriggers(new TriggerInfo(currentContext, triggerFunctionPointer, 0 /*dummy*/, instanceId, null));
        }

        public void CancelCalledTriggers(TriggerInfo trigger)
        {
            // Inform any already existing calls to the trigger that they should cancel themselves
            // if they support the cancellation logic (if they pay attention to OpcodeTestCancelled).
            List<SubroutineContext> calls = GetTriggerCallContexts(trigger);
            for (int i = 0; i < calls.Count; ++i)
            {
                calls[i].Cancel();
            }
        }

        public virtual void KOSFixedUpdate(double deltaTime)
        {
            bool showStatistics = SafeHouse.Config.ShowStatistics;

            // If the script changes config value, it doesn't take effect until next update:
            instructionsPerUpdate = SafeHouse.Config.InstructionsPerUpdate;
            InstructionsThisUpdate = 0;
                
            updateWatch.Reset();
            executionWatch.Reset();
            instructionWatch.Reset();
            if (!compileWatch.IsRunning)
            {
                compileWatch.Reset();
            }
            updateWatch.Start();

            currentTime = shared.UpdateHandler.CurrentFixedTime;

            try
            {
                PreUpdateBindings();

                if (currentContext != null && currentContext.Program != null)
                {
                    if (showStatistics)
                    {
                        executionWatch.Start();
                        instructionWatch.Start();
                    }
                    ContinueExecution(showStatistics);
                    if (showStatistics)
                    {
                        executionWatch.Stop();
                    }
                }
                if (showStatistics)
                {
                }

                PostUpdateBindings();
            }
            catch (Exception e)
            {
                if (shared.Logger != null)
                {
                    shared.Logger.Log(e);
                    SafeHouse.Logger.Log(stack.Dump());
                }
                if (shared.SoundMaker != null)
                {
                    // Stop all voices any time there is an error, both at the interpreter and in a program
                    shared.SoundMaker.StopAllVoices();
                }

                if (contexts.Count == 1)
                {
                    // interpreter context
                    SkipCurrentInstructionId();
                    stack.Clear(); // Get rid of this interpreter command's cruft.
                }
                else
                {
                    // break execution of all programs and pop interpreter context
                    PopFirstContext();
                    stack.Clear(); // If breaking all execution, get rid of the cruft here too.
                }
            }
            updateWatch.Stop();

            foreach (ExecutionStatBlock statBlock in executionStats.Values)
                statBlock.EndOneUpdate();
        }

        protected void PreUpdateBindings()
        {
            if (shared.BindingMgr != null)
            {
                shared.BindingMgr.PreUpdate();
            }
        }

        protected void PostUpdateBindings()
        {
            if (shared.BindingMgr != null)
            {
                shared.BindingMgr.PostUpdate();
            }
        }

        protected void ProcessTriggers()
        {
            if (currentContext.ActiveTriggerCount() <= 0) return;
            int oldCount = currentContext.Program.Count;

            int currentInstructionPointer = currentContext.InstructionPointer;
            var triggersToBeExecuted = new List<TriggerInfo>();

            // Recurring triggers tend to only get put on the callstack one at a time because
            // when they are the same priority they won't enter the callstack till the
            // previous one is done.  Therefore even though this is going on a stack, it
            // still is getting inserted in LIFO order:
            for (int index = 0 ; index < currentContext.ActiveTriggerCount() ; ++index)
            {
                TriggerInfo trigger = currentContext.GetTriggerByIndex(index);
                
                // If the program is ended from within a trigger, the trigger list will be empty and the pointer
                // will be invalid.  Only execute the trigger if it still exists, AND if it's of a higher priority
                // than the current CPU priority level.  (If it's the same or less priority as the curent CPU priority,
                // then leave it in the list to be added later once we return back to a lower priority that allows it.)
                if (currentContext.ContainsTrigger(trigger) && (trigger.Priority == InterruptPriority.NoChange || trigger.Priority > CurrentPriority))
                {
                    if (trigger.EntryPoint < 0 /* NoDelegate */)
                    {
                        // Don't bother calling it.  Just declare it to be "done" with its default value.
                        trigger.FinishCallback(new ScalarIntValue(0));
                        // hypothetically this case shouldn't happen because our own code shouldn't
                        // be adding triggers for the NoDelegate.  This is a fallback case to not
                        // blow up when we forget to do that check.
                    }
                    else
                    {
                        // Insert a faked function call as if the trigger had been called from just
                        // before whatever opcode was about to get executed, by pusing a context
                        // record like OpcodeCall would do, and moving the IP to the
                        // first line of the trigger, like OpcodeCall would do.
                        SubroutineContext contextRecord =
                            new SubroutineContext(currentInstructionPointer, trigger);
                        PushScopeStack(contextRecord);

                        // Push the closure's scope record, if there is one, just after the function return context got put on the stack.
                        if (trigger.Closure != null)
                            for (int i = trigger.Closure.Count - 1 ; i >= 0 ; --i)
                                PushScopeStack(trigger.Closure[i]);

                        PushArgumentStack(new KOSArgMarkerType());

                        if (trigger.IsCSharpCallback)
                            for (int argIndex = trigger.Args.Count - 1; argIndex >= 0 ; --argIndex)
                                PushArgumentStack(trigger.Args[argIndex]);

                        triggersToBeExecuted.Add(trigger);

                        currentInstructionPointer = trigger.EntryPoint;

                        // elevate priority to the priority of the trigger:
                        if (trigger.Priority != InterruptPriority.NoChange)
                            CurrentPriority = trigger.Priority;

                        // Triggers can chain in this loop if more than one fire off at once - the second trigger
                        // will look like it was a function that was called from the start of the first trigger.
                        // The third trigger will look like a function that was called from the start of the second, etc.
                    }
                }
            }
            
            // Remove all triggers that will fire.  Any trigger that wants to
            // re-enable itself will do so by returning a boolean true, which
            // will tell OpcodeReturn that it needs to re-add the trigger.
            foreach (TriggerInfo trigger in triggersToBeExecuted)
            {
                RemoveTrigger(trigger);
            }

            currentContext.InstructionPointer = currentInstructionPointer;
        }

        protected virtual void ContinueExecution(bool doProfiling)
        {
            var executeNext = true;
            int howManyNormalPriority = 0;
            bool okayToActivatePendingTriggers = false;

            executeLog.Remove(0, executeLog.Length); // In .net 2.0, StringBuilder had no Clear(), which is what this is simulating.
            SafeHouse.Logger.Log("eraseme: ContinueExecution before While loop.");
            while (InstructionsThisUpdate < instructionsPerUpdate &&
                   executeNext &&
                   currentContext != null)
            {
                // ProcessTriggers is in this loop because opcodes can result in changes that
                // cause callbacks to be invoked, and this can make those callback invocations
                // happen immediately on the next opcode:
                ProcessTriggers();

                // It is not okay to re-activate pending triggers till all existing active triggers
                // of Recurring priority have been flushed out and executed:
                if ((! okayToActivatePendingTriggers) &&
                    (! stack.HasDelayingTriggerContexts()) &&
                    ! currentContext.HasActiveTriggersAtLeastPriority(InterruptPriority.Recurring))
                {
                    okayToActivatePendingTriggers = true;
                    SafeHouse.Logger.Log("eraseme: okayToActivatePendingTriggers just became true.");
                }

                if (IsYielding())
                {
                    executeNext = false;
                }
                else
                {
                    executeNext = ExecuteInstruction(currentContext, doProfiling);
                    ++InstructionsThisUpdate;
                    if (CurrentPriority == InterruptPriority.Normal)
                        ++howManyNormalPriority;
                }
            }
            // Do this once more after the loop, just in case the very last Opcode in the update
            // caused a callback that was meant to occur immediately in the current priority level
            // using InterruptPriority.NoChange.  It's important to get that call pushed onto the
            // callstack now at the current priority, before the next update might escalate the
            // priority with a trigger.
            ProcessTriggers();

            // As long as all there are no more of the "pending" kinds of trigger
            // on the callstack and we have reached at least one opcode of mainline
            // code or of immediate trigger code, then it's okay to activate the
            // pending triggers now:
            if (okayToActivatePendingTriggers)
            {
                currentContext.ActivatePendingTriggers();
                SafeHouse.Logger.Log("eraseme: ActivatedPendingTriggers.");
            }

            if (executeLog.Length > 0)
                SafeHouse.Logger.Log(executeLog.ToString());
        }

        protected virtual bool ExecuteInstruction(ProgramContext context, bool doProfiling)
        {
            Opcode opcode = context.Program[context.InstructionPointer];
            if (SafeHouse.Config.DebugEachOpcode)
            {
                executeLog.Append(string.Format("Executing Opcode {0:0000}/{1:0000} {2} {3}\n", context.InstructionPointer, context.Program.Count, opcode.Label, opcode));
                executeLog.Append(string.Format("Prior to exeucting, stack looks like this:\n{0}\n", DumpStack()));
            }
            try
            {
                opcode.AbortContext = false;
                opcode.AbortProgram = false;

                opcode.Execute(this);

                // This will count *all* the time between the end of the prev instruction and now:
                instructionWatch.Stop();
                if (doProfiling)
                {
                    opcode.ProfileTicksElapsed += instructionWatch.ElapsedTicks;
                    opcode.ProfileExecutionCount++;
                    
                }
                // Add the time this took to the exeuction stats for current priority level:
                if (! executionStats.ContainsKey(CurrentPriority))
                    executionStats[CurrentPriority] = new ExecutionStatBlock();
                executionStats[CurrentPriority].LogOneInstruction(instructionWatch.ElapsedTicks);

                // start the *next* instruction's timer right after this instruction ended
                instructionWatch.Reset();
                instructionWatch.Start();

                if (opcode.AbortProgram)
                {
                    BreakExecution(false);
                    SafeHouse.Logger.Log("Execution Broken");
                    return false;
                }

                if (opcode.AbortContext)
                {
                    return false;
                }

                int prevPointer = context.InstructionPointer;
                context.InstructionPointer += opcode.DeltaInstructionPointer;
                if (context.InstructionPointer < 0 || context.InstructionPointer >= context.Program.Count)
                {
                    throw new KOSBadJumpException(
                        context.InstructionPointer, string.Format("after executing {0:0000} {1} {2}", prevPointer, opcode.Label, opcode));
                }
                return true;
            }
            catch (Exception)
            {
                // exception will skip the normal printing of the log buffer,
                // so print what we have so far before throwing up the exception:
                if (executeLog.Length > 0)
                    SafeHouse.Logger.Log(executeLog.ToString());
                throw;
            }
        }

        protected void SkipCurrentInstructionId()
        {
            if (currentContext.InstructionPointer >= (currentContext.Program.Count - 1)) return;

            GlobalPath currentSourcePath = currentContext.Program[currentContext.InstructionPointer].SourcePath;

            while (currentContext.InstructionPointer < currentContext.Program.Count &&
                   currentSourcePath.Equals(currentContext.Program[currentContext.InstructionPointer].SourcePath))
            {
                currentContext.InstructionPointer++;
            }
        }

        public void CallBuiltinFunction(string functionName)
        {
            shared.FunctionManager.CallFunction(functionName);
        }

        public bool BuiltInExists(string functionName)
        {
            return shared.FunctionManager.Exists(functionName);
        }

        public void ToggleFlyByWire(string paramName, bool enabled)
        {
            if (shared.BindingMgr == null) return;

            shared.BindingMgr.ToggleFlyByWire(paramName, enabled);
            currentContext.ToggleFlyByWire(paramName, enabled);
        }

        public void SelectAutopilotMode(string autopilotMode)
        {
            shared.BindingMgr.SelectAutopilotMode(autopilotMode);
        }

        public List<string> GetCodeFragment(int contextLines)
        {
            return currentContext.GetCodeFragment(contextLines);
        }

        public string StatisticsDump(bool doProfiling)
        {
            if (!SafeHouse.Config.ShowStatistics) return "";

            StringBuilder sb = new StringBuilder();
            string formatterHeader = "{0,14},{1,7},{2,10},{3,7},{4,7},{5,7},{6,7}\n";
            string formatterValues = "{0,14},{1,7:D},{2,10:F2},{3,7:F0},{4,7:F3},{5,7:D},{6,7:F3}\n";
            sb.Append(string.Format("Total compile time: {0:F3}ms\n", totalCompileTime));
            sb.Append(string.Format(formatterHeader, "Interrupt", "Total", "Total", "Mean", "Mean", "Max", "Max"));
            sb.Append(string.Format(formatterHeader, "Priority", "inst", "ms", "instr/", "ms/", "instr/", "ms/"));
            sb.Append(string.Format(formatterHeader, "", "", "", "update", "update", "update", "update"));
            sb.Append(string.Format(formatterHeader, "-------------", "------", "------", "------", "------", "------", "------"));

            int overallInstr = 0;
            double overallMillis = 0.0;
            double overallMeanInstr = 0.0;
            double weightedSumMeanInstr = 0.0;
            double overallMeanMillis = 0.0;
            double weightedSumMeanMillis = 0.0;
            long overallMaxInstr = 0;
            double overallMaxMillis = 0.0;

            foreach (InterruptPriority pri in executionStats.Keys)
            {
                ExecutionStatBlock stats = executionStats[pri];
                stats.SealHangingUpdateIfAny(); // In case it aborted funny and didn't finish the last update.

                sb.Append(string.Format(formatterValues,
                    pri.ToString(),
                    stats.TotalInstructions,
                    stats.TotalMilliseconds,
                    stats.MeanInstructionsPerUpdate,
                    stats.MeanMillisecondsPerUpdate,
                    stats.MaxInstructionsPerUpdate,
                    stats.MaxMillisecondsInOneUpdate
                ));

                overallInstr += stats.TotalInstructions;
                overallMillis += stats.TotalMilliseconds;

                // Need to track a weighted mean depending on how many
                // instructions came from which priority level, thus the
                // mulitplication by how many total there were:
                weightedSumMeanInstr += (stats.TotalInstructions * stats.MeanInstructionsPerUpdate);
                weightedSumMeanMillis += (stats.TotalInstructions * stats.MeanMillisecondsPerUpdate);

                if (overallMaxInstr < stats.MaxInstructionsPerUpdate)
                    overallMaxInstr = stats.MaxInstructionsPerUpdate;
                if (overallMaxMillis < stats.MaxMillisecondsInOneUpdate)
                    overallMaxMillis = stats.MaxMillisecondsInOneUpdate;
            }
            overallMeanInstr = weightedSumMeanInstr / overallInstr;
            overallMeanMillis = weightedSumMeanMillis / overallInstr;

            sb.Append(string.Format(formatterValues,
                "TOTAL:", overallInstr, overallMillis, overallMeanInstr, overallMeanMillis, overallMaxInstr, overallMaxMillis ));

            if (!doProfiling)
                sb.Append("(`log ProfileResult() to file.csv` for more information.)\n");
            sb.Append(" \n");
            return sb.ToString();
        }
        
        public void ResetStatistics()
        {
            totalCompileTime = 0D;
            executionStats.Clear();
        }

        protected void PrintStatistics()
        {
            shared.Screen.Print(StatisticsDump(false));
            ResetStatistics();
        }

        protected void CalculateProfileResult()
        {
            ProfileResult = currentContext.GetCodeFragment(0, currentContext.Program.Count - 1, true);
            // Prepend a header string consisting of the block of summary text:
            ProfileResult.Insert(0, StatisticsDump(true));
        }

        ~CPU() => Dispose(false);
        public void Dispose()
        {
            Dispose(true);
            GC.SuppressFinalize(this);
        }
        protected virtual void Dispose(bool disposing)
        {
            while (contexts.Count > 0)
            {
                PopContext();
            }
            contexts.Clear();
            shared.UpdateHandler.RemoveFixedObserver(this);
        }


        public void StartCompileStopwatch()
        {
            compileWatch.Start();
        }

        public void StopCompileStopwatch()
        {
            compileWatch.Stop();
        }

        protected class BootGlobalPath : InternalPath
        {
            protected string command;

            public BootGlobalPath(string command) : base()
            {
                this.command = command;
            }

            public override string Line(int line)
            {
                return command;
            }

            public override string ToString()
            {
                return "[Boot sequence]";
            }
        }
    }
}<|MERGE_RESOLUTION|>--- conflicted
+++ resolved
@@ -16,68 +16,32 @@
 {
     public class CPU : ICpu
     {
-<<<<<<< HEAD
-        protected enum Section
-=======
-        private readonly IStack stack;
-        private readonly VariableScope globalVariables;
-
-
-        private class YieldFinishedWithPriority
->>>>>>> 88066b7f
+        protected readonly IStack stack;
+        protected readonly VariableScope globalVariables;
+        
+        protected class YieldFinishedWithPriority
         {
             public YieldFinishedDetector detector;
             public InterruptPriority priority;
         }
-        private List<YieldFinishedWithPriority> yields;
-
-<<<<<<< HEAD
-        protected readonly IStack stack;
-        protected readonly VariableScope globalVariables;
-        protected Section currentRunSection;
-        protected List<YieldFinishedDetector> triggerYields;
-        protected List<YieldFinishedDetector> mainYields;
+        protected List<YieldFinishedWithPriority> yields;
 
         protected double currentTime;
         protected readonly SafeSharedObjects shared;
         protected readonly List<ProgramContext> contexts;
         protected ProgramContext currentContext;
         protected VariableScope savedPointers;
-        protected int instructionsSoFarInUpdate;
         protected int instructionsPerUpdate;
-=======
-        private double currentTime;
-        private readonly SafeSharedObjects shared;
-        private readonly List<ProgramContext> contexts;
-        private ProgramContext currentContext;
-        private VariableScope savedPointers;
-        private int instructionsPerUpdate;
->>>>>>> 88066b7f
 
         public int InstructionsThisUpdate { get; private set; }
 
         // statistics
-<<<<<<< HEAD
         protected double totalCompileTime;
-
-        protected double totalUpdateTime;
-        protected double totalExecutionTime;
-        protected double maxUpdateTime;
-        protected double maxExecutionTime;
         protected Stopwatch instructionWatch = new Stopwatch();
         protected Stopwatch updateWatch = new Stopwatch();
         protected Stopwatch executionWatch = new Stopwatch();
         protected Stopwatch compileWatch = new Stopwatch();
-        protected int maxMainlineInstructionsSoFar;
         protected readonly StringBuilder executeLog = new StringBuilder();
-=======
-        private double totalCompileTime;
-        private Stopwatch instructionWatch = new Stopwatch();
-        private Stopwatch updateWatch = new Stopwatch();
-        private Stopwatch executionWatch = new Stopwatch();
-        private Stopwatch compileWatch = new Stopwatch();
-        private readonly StringBuilder executeLog = new StringBuilder();
->>>>>>> 88066b7f
 
         private Dictionary<InterruptPriority, ExecutionStatBlock> executionStats = new Dictionary<InterruptPriority, ExecutionStatBlock>();
 
