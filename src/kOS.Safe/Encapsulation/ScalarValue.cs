﻿using kOS.Safe.Exceptions;
using System;
using System.Reflection;

namespace kOS.Safe.Encapsulation
{
    abstract public class ScalarValue : Structure, IConvertible, ISerializableValue
    {
        abstract public bool IsInt { get; }

        abstract public bool IsDouble { get; }

        public bool IsValid
        {
            get
            {
                if (IsInt) return true;
                if (IsDouble)
                {
                    double d = GetDoubleValue();
                    if (double.IsInfinity(d) || double.IsNaN(d)) return false;
                    return true;
                }
                return false;
            }
        }

        public object Value { get; protected set; }

        protected ScalarValue()
        {
            InitializeSuffixes();
        }

        public void InitializeSuffixes()
        {
            // TODO: Commented suffixes until the introduction of kOS types to the user.
            //AddSuffix("ISINTEGER", new Suffix<bool>(() => IsInt));
            //AddSuffix("ISVALID", new Suffix<bool>(() => IsValid));
        }

        public static ScalarValue Create(object value)
        {
            if (value is float)
                value = Convert.ToDouble(value);
            if (value is double)
            {
                bool inBounds = int.MinValue < (double)value && (double)value < int.MaxValue;
                if (inBounds && !double.IsNaN((double)value))
                {
                    // Convert the double to an int, and check and see if they are still equal.
                    // if so, treat the double as if it was an int.
                    int intPart = Convert.ToInt32(value);
                    if ((double)value == intPart)
                    {
                        return new ScalarIntValue(intPart);
                    }
                }
                return new ScalarDoubleValue((double)value);
            }

            if (value is int)
            {
                return new ScalarIntValue((int)value);
            }

            var scalarValue = value as ScalarValue;
            if (scalarValue != null)
            {
                return Create(scalarValue.Value);
            }

            throw new KOSException(string.Format("Failed to set scalar value.  Passed type {0}, expected Double or Int", value.GetType().Name));
        }

        public int GetIntValue()
        {
            return Convert.ToInt32(Value);
        }

        public double GetDoubleValue()
        {
            return Convert.ToDouble(Value);
        }

        public override string ToString()
        {
            if (IsInt) return GetIntValue().ToString();
            else if (IsDouble) return GetDoubleValue().ToString();
            return "NaN";
        }

        public override bool Equals(object obj)
        {
            if (obj == null) return false;
            var val = obj as ScalarValue;
            if (val != null)
            {
                if (this.IsInt && val.IsDouble)
                {
                    return false;
                }
                if (this.IsInt && val.IsInt)
                {
                    return this.GetIntValue() == val.GetIntValue();
                }
                return this.GetDoubleValue() == val.GetDoubleValue();
            }
            else
            {
                BindingFlags flags = BindingFlags.ExactBinding | BindingFlags.Static | BindingFlags.Public;
                MethodInfo converter = typeof(ScalarValue).GetMethod("op_Implicit", flags, null, new[] { obj.GetType() }, null);
                if (converter != null)
                {
                    val = (ScalarValue)converter.Invoke(null, new[] { obj });
                    if (Value == val.Value) return true;
                }
            }
            return false;
        }

        public static bool NullSafeEquals(object obj1, object obj2)
        {
            if (obj1 == null)
            {
                if (obj2 == null) return true;
                return false;
            }
            if (obj2 == null) return false;
            ScalarValue val1 = Create(obj1);
            return val1.Equals(obj2);
        }

        public override int GetHashCode()
        {
            return Value.GetHashCode();
        }

        public static ScalarValue Add(ScalarValue val1, ScalarValue val2)
        {
            if (val1.IsInt && val2.IsInt)
            {
                return Create(val1.GetIntValue() + val2.GetIntValue());
            }
            return Create(val1.GetDoubleValue() + val2.GetDoubleValue());
        }

        public static ScalarValue Subtract(ScalarValue val1, ScalarValue val2)
        {
            if (val1.IsInt && val2.IsInt)
            {
                return Create(val1.GetIntValue() - val2.GetIntValue());
            }
            return Create(val1.GetDoubleValue() - val2.GetDoubleValue());
        }

        public static ScalarValue Multiply(ScalarValue val1, ScalarValue val2)
        {
            if (val1.IsInt && val2.IsInt)
            {
                return Create(val1.GetIntValue() * val2.GetIntValue());
            }
            return Create(val1.GetDoubleValue() * val2.GetDoubleValue());
        }

        public static ScalarValue Divide(ScalarValue val1, ScalarValue val2)
        {
<<<<<<< HEAD
            return ScalarValue.Create(val1.GetDoubleValue() / val2.GetDoubleValue());
=======
            if (val1.IsInt && val2.IsInt)
            {
                return new ScalarIntValue(val1.GetIntValue() / val2.GetIntValue());
            }
            return Create(val1.GetDoubleValue() / val2.GetDoubleValue());
>>>>>>> 95c118c9
        }

        public static ScalarValue Modulus(ScalarValue val1, ScalarValue val2)
        {
            if (val1.IsInt && val2.IsInt)
            {
                return Create(val1.GetIntValue() % val2.GetIntValue());
            }
            return Create(val1.GetDoubleValue() % val2.GetDoubleValue());
        }

        public static ScalarValue Power(ScalarValue val1, ScalarValue val2)
        {
<<<<<<< HEAD
            return ScalarValue.Create(Math.Pow(val1.GetDoubleValue(), val2.GetDoubleValue()));
=======
            if (val1.IsInt && val2.IsInt)
            {
                return Create(Math.Pow(val1.GetIntValue(), val2.GetIntValue()));
            }
            return Create(Math.Pow(val1.GetDoubleValue(), val2.GetDoubleValue()));
>>>>>>> 95c118c9
        }

        public static bool GreaterThan(ScalarValue val1, ScalarValue val2)
        {
            if (val1.IsInt && val2.IsInt)
            {
                return val1.GetIntValue() > val2.GetIntValue();
            }
            return val1.GetDoubleValue() > val2.GetDoubleValue();
        }

        public static bool LessThan(ScalarValue val1, ScalarValue val2)
        {
            if (val1.IsInt && val2.IsInt)
            {
                return val1.GetIntValue() < val2.GetIntValue();
            }
            return val1.GetDoubleValue() < val2.GetDoubleValue();
        }

        public static ScalarValue Max(ScalarValue val1, ScalarValue val2)
        {
            if (val1.IsInt && val2.IsInt)
            {
                return Create(Math.Max(val1.GetIntValue(), val2.GetIntValue()));
            }
            return Create(Math.Max(val1.GetDoubleValue(), val2.GetDoubleValue()));
        }

        public static ScalarValue Min(ScalarValue val1, ScalarValue val2)
        {
            if (val1.IsInt && val2.IsInt)
            {
                return new ScalarIntValue(Math.Min(val1.GetIntValue(), val2.GetIntValue()));
            }
            return Create(Math.Min(val1.GetDoubleValue(), val2.GetDoubleValue()));
        }

        public static ScalarValue Abs(ScalarValue val)
        {
            if (val.IsInt)
            {
                return new ScalarIntValue(Math.Abs(val.GetIntValue()));
            }
            return Create(Math.Abs(val.GetDoubleValue()));
        }

        public static ScalarValue operator +(ScalarValue val1, ScalarValue val2)
        {
            return Add(val1, val2);
        }

        public static ScalarValue operator ++(ScalarValue val)
        {
            return Add(val, 1);
        }

        public static ScalarValue operator -(ScalarValue val1, ScalarValue val2)
        {
            return Subtract(val1, val2);
        }

        public static ScalarValue operator --(ScalarValue val)
        {
            return Subtract(val, 1);
        }

        public static ScalarValue operator *(ScalarValue val1, ScalarValue val2)
        {
            return Multiply(val1, val2);
        }

        public static ScalarValue operator +(ScalarValue val)
        {
            return Create(val.Value);
        }

        public static ScalarValue operator -(ScalarValue val)
        {
            return Multiply(val, -1);
        }

        public static ScalarValue operator /(ScalarValue val1, ScalarValue val2)
        {
            return Divide(val1, val2);
        }

        public static ScalarValue operator %(ScalarValue val1, ScalarValue val2)
        {
            return Modulus(val1, val2);
        }

        public static ScalarValue operator ^(ScalarValue val1, ScalarValue val2)
        {
            return Power(val1, val2);
        }

        public static bool operator ==(ScalarValue val1, ScalarValue val2)
        {
            return NullSafeEquals(val1, val2);
        }

        public static bool operator !=(ScalarValue val1, ScalarValue val2)
        {
            return !NullSafeEquals(val1, val2);
        }

        public static bool operator >(ScalarValue val1, ScalarValue val2)
        {
            return GreaterThan(val1, val2);
        }

        public static bool operator <(ScalarValue val1, ScalarValue val2)
        {
            return LessThan(val1, val2);
        }

        public static bool operator >=(ScalarValue val1, ScalarValue val2)
        {
            return GreaterThan(val1, val2) || val1.Equals(val2);
        }

        public static bool operator <=(ScalarValue val1, ScalarValue val2)
        {
            return LessThan(val1, val2) || val1.Equals(val2);
        }

        public static implicit operator ScalarValue(int val)
        {
            return Create(val);
        }

        public static implicit operator ScalarValue(double val)
        {
            return Create(val);
        }

        public static implicit operator int(ScalarValue val)
        {
            return val.GetIntValue();
        }

        public static implicit operator double(ScalarValue val)
        {
            return val.GetDoubleValue();
        }

        TypeCode IConvertible.GetTypeCode()
        {
            return TypeCode.Object;
        }

        bool IConvertible.ToBoolean(IFormatProvider provider)
        {
            if (GetIntValue() == 0) return false;
            return true;
        }

        byte IConvertible.ToByte(IFormatProvider provider)
        {
            throw new KOSCastException(typeof(ScalarValue), typeof(byte));
        }

        char IConvertible.ToChar(IFormatProvider provider)
        {
            throw new KOSCastException(typeof(ScalarValue), typeof(char));
        }

        DateTime IConvertible.ToDateTime(IFormatProvider provider)
        {
            throw new KOSCastException(typeof(ScalarValue), typeof(DateTime));
        }

        decimal IConvertible.ToDecimal(IFormatProvider provider)
        {
            return Convert.ToDecimal(GetDoubleValue());
        }

        double IConvertible.ToDouble(IFormatProvider provider)
        {
            return GetDoubleValue();
        }

        short IConvertible.ToInt16(IFormatProvider provider)
        {
            return Convert.ToInt16(GetIntValue());
        }

        int IConvertible.ToInt32(IFormatProvider provider)
        {
            return GetIntValue();
        }

        long IConvertible.ToInt64(IFormatProvider provider)
        {
            return Convert.ToInt64(GetIntValue());
        }

        sbyte IConvertible.ToSByte(IFormatProvider provider)
        {
            throw new KOSCastException(typeof(ScalarValue), typeof(sbyte));
        }

        float IConvertible.ToSingle(IFormatProvider provider)
        {
            throw new KOSCastException(typeof(ScalarValue), typeof(float));
        }

        string IConvertible.ToString(IFormatProvider provider)
        {
            return ToString();
        }

        object IConvertible.ToType(Type conversionType, IFormatProvider provider)
        {
            return Convert.ChangeType(GetDoubleValue(), conversionType);
        }

        ushort IConvertible.ToUInt16(IFormatProvider provider)
        {
            return Convert.ToUInt16(GetIntValue());
        }

        uint IConvertible.ToUInt32(IFormatProvider provider)
        {
            return Convert.ToUInt32(GetIntValue());
        }

        ulong IConvertible.ToUInt64(IFormatProvider provider)
        {
            return Convert.ToUInt64(GetIntValue());
        }
    }
}<|MERGE_RESOLUTION|>--- conflicted
+++ resolved
@@ -165,15 +165,7 @@
 
         public static ScalarValue Divide(ScalarValue val1, ScalarValue val2)
         {
-<<<<<<< HEAD
             return ScalarValue.Create(val1.GetDoubleValue() / val2.GetDoubleValue());
-=======
-            if (val1.IsInt && val2.IsInt)
-            {
-                return new ScalarIntValue(val1.GetIntValue() / val2.GetIntValue());
-            }
-            return Create(val1.GetDoubleValue() / val2.GetDoubleValue());
->>>>>>> 95c118c9
         }
 
         public static ScalarValue Modulus(ScalarValue val1, ScalarValue val2)
@@ -187,15 +179,7 @@
 
         public static ScalarValue Power(ScalarValue val1, ScalarValue val2)
         {
-<<<<<<< HEAD
             return ScalarValue.Create(Math.Pow(val1.GetDoubleValue(), val2.GetDoubleValue()));
-=======
-            if (val1.IsInt && val2.IsInt)
-            {
-                return Create(Math.Pow(val1.GetIntValue(), val2.GetIntValue()));
-            }
-            return Create(Math.Pow(val1.GetDoubleValue(), val2.GetDoubleValue()));
->>>>>>> 95c118c9
         }
 
         public static bool GreaterThan(ScalarValue val1, ScalarValue val2)
