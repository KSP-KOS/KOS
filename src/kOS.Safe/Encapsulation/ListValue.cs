--- conflicted
+++ resolved
@@ -89,21 +89,12 @@
         private void ListInitializeSuffixes()
         {
             AddSuffix("COPY",     new NoArgsSuffix<ListValue<T>>        (() => new ListValue<T>(this)));
-<<<<<<< HEAD
-            AddSuffix("LENGTH",   new NoArgsSuffix<ScalarValue>      (() => Collection.Count));
-            AddSuffix("CLEAR",    new NoArgsSuffix                      (() => Collection.Clear()));
+            AddSuffix("LENGTH",   new NoArgsSuffix<ScalarValue>         (() => Collection.Count));
+            AddSuffix("CLEAR",    new NoArgsVoidSuffix                  (() => Collection.Clear()));
             AddSuffix("ADD",      new OneArgsSuffix<T>                  (toAdd => Collection.Add(toAdd), Resources.ListAddDescription));
-            AddSuffix("INSERT",   new TwoArgsSuffix<int, T>             ((index, toAdd) => Collection.Insert(index, toAdd)));
-            AddSuffix("REMOVE",   new OneArgsSuffix<ScalarValue>     (toRemove => Collection.RemoveAt(toRemove)));
+            AddSuffix("INSERT",   new TwoArgsSuffix<ScalarValue, T>     ((index, toAdd) => Collection.Insert(index, toAdd)));
+            AddSuffix("REMOVE",   new OneArgsSuffix<ScalarValue>        (toRemove => Collection.RemoveAt(toRemove)));
             AddSuffix("SUBLIST",  new TwoArgsSuffix<ListValue, ScalarValue, ScalarValue>(SubListMethod));
-=======
-            AddSuffix("LENGTH",   new NoArgsSuffix<ScalarIntValue>      (() => Collection.Count));
-            AddSuffix("CLEAR",    new NoArgsVoidSuffix                      (() => Collection.Clear()));
-            AddSuffix("ADD",      new OneArgsSuffix<T>                  (toAdd => Collection.Add(toAdd), Resources.ListAddDescription));
-            AddSuffix("INSERT",   new TwoArgsSuffix<ScalarIntValue, T>  ((index, toAdd) => Collection.Insert(index, toAdd)));
-            AddSuffix("REMOVE",   new OneArgsSuffix<ScalarIntValue>     (toRemove => Collection.RemoveAt(toRemove)));
-            AddSuffix("SUBLIST",  new TwoArgsSuffix<ListValue, ScalarIntValue, ScalarIntValue>(SubListMethod));
->>>>>>> 005e943d
        }
 
         // This test case was added to ensure there was an example method with more than 1 argument.
