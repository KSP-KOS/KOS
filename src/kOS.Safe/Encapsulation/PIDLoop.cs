using System;
using kOS.Safe.Encapsulation.Suffixes;

namespace kOS.Safe.Encapsulation
{
    public class PIDLoop : Structure
    {
        public static PIDLoop DeepCopy(PIDLoop source)
        {
            PIDLoop newLoop = new PIDLoop
            {
                LastSampleTime = source.LastSampleTime,
                Kp = source.Kp,
                Ki = source.Ki,
                Kd = source.Kd,
                Input = source.Input,
                Setpoint = source.Setpoint,
                Error = source.Error,
                Output = source.Output,
                MaxOutput = source.MaxOutput,
                ErrorSum = source.ErrorSum,
                PTerm = source.PTerm,
                ITerm = source.ITerm,
                DTerm = source.DTerm,
                ExtraUnwind = source.ExtraUnwind,
                ChangeRate = source.ChangeRate,
                unWinding = source.unWinding
            };
            return newLoop;
        }

        public double LastSampleTime { get; set; }

        public double Kp { get; set; }

        public double Ki { get; set; }

        public double Kd { get; set; }

        public double Input { get; set; }

        public double Setpoint { get; set; }

        public double Error { get; set; }

        public double Output { get; set; }

        public double MaxOutput { get; set; }

        public double MinOutput { get; set; }

        public double ErrorSum { get; set; }

        public double PTerm { get; set; }

        public double ITerm { get; set; }

        public double DTerm { get; set; }

        public bool ExtraUnwind { get; set; }

        public double ChangeRate { get; set; }

        private bool unWinding;

        public PIDLoop()
            : this(1, 0, 0)
        {
        }

        public PIDLoop(double kp, double ki, double kd, double maxoutput = double.MaxValue, double minoutput = double.MinValue, bool extraUnwind = false)
        {
            LastSampleTime = double.MaxValue;
            Kp = kp;
            Ki = ki;
            Kd = kd;
            Input = 0;
            Setpoint = 0;
            Error = 0;
            Output = 0;
            MaxOutput = maxoutput;
            MinOutput = minoutput;
            ErrorSum = 0;
            PTerm = 0;
            ITerm = 0;
            DTerm = 0;
            ExtraUnwind = extraUnwind;
            InitializeSuffixes();
        }

        public void InitializeSuffixes()
        {
<<<<<<< HEAD
            AddSuffix("LASTSAMPLETIME", new Suffix<ScalarValue>(() => LastSampleTime));
            AddSuffix("KP", new SetSuffix<ScalarValue>(() => Kp, value => Kp = value));
            AddSuffix("KI", new SetSuffix<ScalarValue>(() => Ki, value => Ki = value));
            AddSuffix("KD", new SetSuffix<ScalarValue>(() => Kd, value => Kd = value));
            AddSuffix("INPUT", new Suffix<ScalarValue>(() => Input));
            AddSuffix("SETPOINT", new SetSuffix<ScalarValue>(() => Setpoint, value => Setpoint = value));
            AddSuffix("ERROR", new Suffix<ScalarValue>(() => Error));
            AddSuffix("OUTPUT", new Suffix<ScalarValue>(() => Output));
            AddSuffix("MAXOUTPUT", new SetSuffix<ScalarValue>(() => MaxOutput, value => MaxOutput = value));
            AddSuffix("MINOUTPUT", new SetSuffix<ScalarValue>(() => MinOutput, value => MinOutput = value));
            AddSuffix("ERRORSUM", new Suffix<ScalarValue>(() => ErrorSum));
            AddSuffix("PTERM", new Suffix<ScalarValue>(() => PTerm));
            AddSuffix("ITERM", new Suffix<ScalarValue>(() => ITerm));
            AddSuffix("DTERM", new Suffix<ScalarValue>(() => DTerm));
            AddSuffix("CHANGERATE", new Suffix<ScalarValue>(() => ChangeRate));
            AddSuffix("RESET", new NoArgsSuffix(ResetI));
            AddSuffix("UPDATE", new TwoArgsSuffix<ScalarValue, ScalarValue, ScalarValue>(Update));
=======
            AddSuffix("LASTSAMPLETIME", new Suffix<ScalarDoubleValue>(() => LastSampleTime));
            AddSuffix("KP", new SetSuffix<ScalarDoubleValue>(() => Kp, value => Kp = value));
            AddSuffix("KI", new SetSuffix<ScalarDoubleValue>(() => Ki, value => Ki = value));
            AddSuffix("KD", new SetSuffix<ScalarDoubleValue>(() => Kd, value => Kd = value));
            AddSuffix("INPUT", new Suffix<ScalarDoubleValue>(() => Input));
            AddSuffix("SETPOINT", new SetSuffix<ScalarDoubleValue>(() => Setpoint, value => Setpoint = value));
            AddSuffix("ERROR", new Suffix<ScalarDoubleValue>(() => Error));
            AddSuffix("OUTPUT", new Suffix<ScalarDoubleValue>(() => Output));
            AddSuffix("MAXOUTPUT", new SetSuffix<ScalarDoubleValue>(() => MaxOutput, value => MaxOutput = value));
            AddSuffix("MINOUTPUT", new SetSuffix<ScalarDoubleValue>(() => MinOutput, value => MinOutput = value));
            AddSuffix("ERRORSUM", new Suffix<ScalarDoubleValue>(() => ErrorSum));
            AddSuffix("PTERM", new Suffix<ScalarDoubleValue>(() => PTerm));
            AddSuffix("ITERM", new Suffix<ScalarDoubleValue>(() => ITerm));
            AddSuffix("DTERM", new Suffix<ScalarDoubleValue>(() => DTerm));
            AddSuffix("CHANGERATE", new Suffix<ScalarDoubleValue>(() => ChangeRate));
            AddSuffix("RESET", new NoArgsVoidSuffix(ResetI));
            AddSuffix("UPDATE", new TwoArgsSuffix<ScalarDoubleValue, ScalarDoubleValue, ScalarDoubleValue>(Update));
>>>>>>> 005e943d
        }

        public double Update(double sampleTime, double input, double setpoint, double minOutput, double maxOutput)
        {
            MaxOutput = maxOutput;
            MinOutput = minOutput;
            Setpoint = setpoint;
            return Update(sampleTime, input);
        }

        public double Update(double sampleTime, double input, double setpoint, double maxOutput)
        {
            return Update(sampleTime, input, setpoint, -maxOutput, maxOutput);
        }

        public ScalarValue Update(ScalarValue sampleTime, ScalarValue input)
        {
            double error = Setpoint - input;
            double pTerm = error * Kp;
            double iTerm = 0;
            double dTerm = 0;
            if (LastSampleTime < sampleTime)
            {
                double dt = sampleTime - LastSampleTime;
                if (dt < 1)
                {
                    if (Ki != 0)
                    {
                        if (ExtraUnwind)
                        {
                            if (Math.Sign(error) != Math.Sign(ErrorSum))
                            {
                                if (!unWinding)
                                {
                                    Ki *= 2;
                                    unWinding = true;
                                }
                            }
                            else if (unWinding)
                            {
                                Ki /= 2;
                                unWinding = false;
                            }
                        }
                        iTerm = ITerm + error * dt * Ki;
                    }
                    ChangeRate = (input - Input) / dt;
                    if (Kd != 0)
                    {
                        dTerm = -ChangeRate * Kd;
                    }
                }
            }
            Output = pTerm + iTerm + dTerm;
            if (Output > MaxOutput)
            {
                Output = MaxOutput;
                if (Ki != 0 && LastSampleTime < sampleTime)
                {
                    iTerm = Output - Math.Min(pTerm + dTerm, MaxOutput);
                }
            }
            if (Output < MinOutput)
            {
                Output = MinOutput;
                if (Ki != 0 && LastSampleTime < sampleTime)
                {
                    iTerm = Output - Math.Max(pTerm + dTerm, MinOutput);
                }
            }
            LastSampleTime = sampleTime;
            Input = input;
            Error = error;
            PTerm = pTerm;
            ITerm = iTerm;
            DTerm = dTerm;
            if (Ki != 0) ErrorSum = iTerm / Ki;
            else ErrorSum = 0;
            return Output;
        }

        public void ResetI()
        {
            ErrorSum = 0;
            LastSampleTime = double.MaxValue;
        }

        public override string ToString()
        {
            return string.Format("PIDLoop(Kp:{0}, Ki:{1}, Kd:{2}, Setpoint:{3}, Error:{4}, Output:{5})",
                Kp, Ki, Kd, Setpoint, Error, Output);
        }

        public string ToCSVString()
        {
            return string.Format("{0},{1},{2},{3},{4},{5},{6},{7}",
                LastSampleTime, Error, ErrorSum, Output, Kp, Ki, Kd, MaxOutput);
        }

        public string ConstrutorString()
        {
            return string.Format("pidloop({0}, {1}, {2}, {3}, {4})", Ki, Kp, Kd, MaxOutput, ExtraUnwind);
        }
    }
}<|MERGE_RESOLUTION|>--- conflicted
+++ resolved
@@ -90,7 +90,6 @@
 
         public void InitializeSuffixes()
         {
-<<<<<<< HEAD
             AddSuffix("LASTSAMPLETIME", new Suffix<ScalarValue>(() => LastSampleTime));
             AddSuffix("KP", new SetSuffix<ScalarValue>(() => Kp, value => Kp = value));
             AddSuffix("KI", new SetSuffix<ScalarValue>(() => Ki, value => Ki = value));
@@ -106,27 +105,8 @@
             AddSuffix("ITERM", new Suffix<ScalarValue>(() => ITerm));
             AddSuffix("DTERM", new Suffix<ScalarValue>(() => DTerm));
             AddSuffix("CHANGERATE", new Suffix<ScalarValue>(() => ChangeRate));
-            AddSuffix("RESET", new NoArgsSuffix(ResetI));
+            AddSuffix("RESET", new NoArgsVoidSuffix(ResetI));
             AddSuffix("UPDATE", new TwoArgsSuffix<ScalarValue, ScalarValue, ScalarValue>(Update));
-=======
-            AddSuffix("LASTSAMPLETIME", new Suffix<ScalarDoubleValue>(() => LastSampleTime));
-            AddSuffix("KP", new SetSuffix<ScalarDoubleValue>(() => Kp, value => Kp = value));
-            AddSuffix("KI", new SetSuffix<ScalarDoubleValue>(() => Ki, value => Ki = value));
-            AddSuffix("KD", new SetSuffix<ScalarDoubleValue>(() => Kd, value => Kd = value));
-            AddSuffix("INPUT", new Suffix<ScalarDoubleValue>(() => Input));
-            AddSuffix("SETPOINT", new SetSuffix<ScalarDoubleValue>(() => Setpoint, value => Setpoint = value));
-            AddSuffix("ERROR", new Suffix<ScalarDoubleValue>(() => Error));
-            AddSuffix("OUTPUT", new Suffix<ScalarDoubleValue>(() => Output));
-            AddSuffix("MAXOUTPUT", new SetSuffix<ScalarDoubleValue>(() => MaxOutput, value => MaxOutput = value));
-            AddSuffix("MINOUTPUT", new SetSuffix<ScalarDoubleValue>(() => MinOutput, value => MinOutput = value));
-            AddSuffix("ERRORSUM", new Suffix<ScalarDoubleValue>(() => ErrorSum));
-            AddSuffix("PTERM", new Suffix<ScalarDoubleValue>(() => PTerm));
-            AddSuffix("ITERM", new Suffix<ScalarDoubleValue>(() => ITerm));
-            AddSuffix("DTERM", new Suffix<ScalarDoubleValue>(() => DTerm));
-            AddSuffix("CHANGERATE", new Suffix<ScalarDoubleValue>(() => ChangeRate));
-            AddSuffix("RESET", new NoArgsVoidSuffix(ResetI));
-            AddSuffix("UPDATE", new TwoArgsSuffix<ScalarDoubleValue, ScalarDoubleValue, ScalarDoubleValue>(Update));
->>>>>>> 005e943d
         }
 
         public double Update(double sampleTime, double input, double setpoint, double minOutput, double maxOutput)
