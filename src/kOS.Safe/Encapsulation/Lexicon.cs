--- conflicted
+++ resolved
@@ -54,17 +54,13 @@
             InitalizeSuffixes();
         }
 
-<<<<<<< HEAD
-        public Lexicon(IEnumerable<KeyValuePair<Structure, Structure>> lexicon) : this()
-=======
         public Lexicon(IEnumerable<Structure> values) : this()
         {
             FillWithEnumerableValues(values);
         }
 
-        private Lexicon(IEnumerable<KeyValuePair<Structure, Structure>> lexicon)
+        public Lexicon(IEnumerable<KeyValuePair<Structure, Structure>> lexicon)
             : this()
->>>>>>> caa9605e
         {
             foreach (KeyValuePair<Structure, Structure> u in lexicon)
             {
