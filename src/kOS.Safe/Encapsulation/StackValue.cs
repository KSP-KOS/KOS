using System.Collections.Generic;
using System.Linq;
using kOS.Safe.Encapsulation.Suffixes;

namespace kOS.Safe.Encapsulation
{
    public class StackValue<T> : EnumerableValue<T, Stack<T>>
    {
        public StackValue() : this(new Stack<T>())
        {
        }

        public StackValue(IEnumerable<T> stackValue) : base("STACK", new Stack<T>(stackValue))
        {
            StackInitializeSuffixes();
        }

        public override IEnumerator<T> GetEnumerator()
        {
            return Collection.Reverse().GetEnumerator();
        }

        public override int Count
        {
            get { return Collection.Count; }
        }

        public T Pop()
        {
            return Collection.Pop();
        }

        public void Push(T val)
        {
            Collection.Push(val);
        }

        public override void LoadDump(IDictionary<object, object> dump)
        {
            Collection.Clear();

            foreach (object item in dump.Values)
            {
<<<<<<< HEAD
                collection.Push((T)Structure.FromPrimitive(item));
=======
                Collection.Push((T)item);
>>>>>>> 026ceaac
            }
        }


        private void StackInitializeSuffixes()
        {
            AddSuffix("COPY",     new NoArgsSuffix<StackValue<T>>       (() => new StackValue<T>(this)));
            AddSuffix("LENGTH",   new NoArgsSuffix<int>                 (() => Collection.Count));
            AddSuffix("PUSH",     new OneArgsSuffix<T>                  (toPush => Collection.Push(toPush)));
            AddSuffix("POP",      new NoArgsSuffix<T>                   (() => Collection.Pop()));
            AddSuffix("PEEK",     new NoArgsSuffix<T>                   (() => Collection.Peek()));
            AddSuffix("CLEAR",    new NoArgsSuffix                      (() => Collection.Clear()));
        }

        public static StackValue<T> CreateStack<TU>(IEnumerable<TU> list)
        {
            return new StackValue<T>(list.Cast<T>());
        }
    }

    public class StackValue : StackValue<object>
    {
        public StackValue()
        {
            InitializeSuffixes();
        }

        public StackValue(IEnumerable<object> toCopy)
            : base(toCopy)
        {
            InitializeSuffixes();
        }

        private void InitializeSuffixes()
        {
            AddSuffix("COPY", new NoArgsSuffix<StackValue>(() => new StackValue(this)));
        }

        public new static StackValue CreateStack<T>(IEnumerable<T> toCopy)
        {
            return new StackValue(toCopy.Cast<object>());
        }
    }
}<|MERGE_RESOLUTION|>--- conflicted
+++ resolved
@@ -41,11 +41,7 @@
 
             foreach (object item in dump.Values)
             {
-<<<<<<< HEAD
-                collection.Push((T)Structure.FromPrimitive(item));
-=======
-                Collection.Push((T)item);
->>>>>>> 026ceaac
+                Collection.Push((T)Structure.FromPrimitive(item));
             }
         }
 
