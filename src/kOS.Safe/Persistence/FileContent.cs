using kOS.Safe.Compilation;
using kOS.Safe.Encapsulation;
using kOS.Safe.Encapsulation.Suffixes;
using kOS.Safe.Exceptions;
using kOS.Safe.Serialization;
using System;
using System.Collections;
using System.Collections.Generic;
using System.IO;
using System.Text;
using System.Linq;

namespace kOS.Safe.Persistence
{
    [kOS.Safe.Utilities.KOSNomenclature("FileContent")]
    public class FileContent : Structure, IEnumerable<string>
    {
        private static readonly Encoding fileEncoding = Encoding.UTF8;
        private const string DumpContent = "content";
        public const string NewLine = "\n";

        public byte[] Bytes { get; private set; }
        public string String { get { return fileEncoding.GetString(Bytes); } }

        public int Size { get { return Bytes.Length; } }
        public FileCategory Category { get { return PersistenceUtilities.IdentifyCategory(Bytes); } }

        public FileContent()
        {
            Bytes = new byte[0];

            InitializeSuffixes();
        }

        public FileContent(string content) : this()
        {
            Bytes = fileEncoding.GetBytes(content);
        }

        public FileContent(byte[] content) : this()
        {
            Bytes = content;
        }

        public FileContent(List<CodePart> parts) : this()
        {
            Bytes = CompiledObject.Pack(parts);
        }

        // Required for all IDumpers for them to work, but can't enforced by the interface because it's static:
        public static FileContent CreateFromDump(SafeSharedObjects shared, Dump d)
        {
            var newObj = new FileContent();
            newObj.LoadDump(d);
            return newObj;
        }

        private void InitializeSuffixes()
        {
            AddSuffix("LENGTH", new Suffix<ScalarIntValue>(() => Size));
            AddSuffix("EMPTY", new Suffix<BooleanValue>(() => Size == 0));
            AddSuffix("TYPE", new Suffix<StringValue>(() => Category.ToString()));
            AddSuffix("STRING", new Suffix<StringValue>(() => String));
            AddSuffix("BINARY", new Suffix<ListValue<ScalarIntValue>>(() => ContentAsIntList()));
            AddSuffix("ITERATOR", new Suffix<Enumerator>(() => new Enumerator(GetEnumerator())));
        }

<<<<<<< HEAD
        public Dump Dump()
=======
        private ListValue<ScalarIntValue> ContentAsIntList()
        {
            return new ListValue<ScalarIntValue>(Bytes.Select(x => new ScalarIntValue(x)));
        }

        public override Dump Dump()
>>>>>>> f44cf15e
        {
            //return new Dump { { DumpContent, PersistenceUtilities.EncodeBase64(Bytes) } };
            return null;
        }

        public void LoadDump(Dump dump)
        {
            /*
            string contentString = dump[DumpContent] as string;

            if (contentString == null)
            {
                throw new KOSSerializationException("'content' field not found or invalid");
            }

            Bytes = PersistenceUtilities.DecodeBase64ToBinary(contentString);
            */
        }

        public List<CodePart> AsParts(GlobalPath path, string prefix)
        {
            return CompiledObject.UnPack(path, prefix, Bytes);
        }

        public static byte[] EncodeString(string content)
        {
            return fileEncoding.GetBytes(content);
        }

        public static string DecodeString(byte[] content)
        {
            return fileEncoding.GetString(content);
        }

        public void Write(string contentToWrite)
        {
            Write(EncodeString(contentToWrite));
        }

        public void Write(byte[] contentToWrite)
        {
            byte[] newContent = new byte[Bytes.Length + contentToWrite.Length];
            Buffer.BlockCopy(Bytes, 0, newContent, 0, Bytes.Length);
            Buffer.BlockCopy(contentToWrite, 0, newContent, Bytes.Length, contentToWrite.Length);
            Bytes = newContent;
        }

        public void WriteLn(string content)
        {
            Write(content + NewLine);
        }

        public void Clear()
        {
            Bytes = new byte[0];
        }

        public IEnumerator<string> GetEnumerator()
        {
            var reader = new StringReader(String);
            string line;

            while ((line = reader.ReadLine()) != null)
            {
                yield return line;
            }
        }

        IEnumerator IEnumerable.GetEnumerator()
        {
            return GetEnumerator();
        }

        public override bool Equals(object obj)
        {
            return obj is FileContent && Bytes.Equals((obj as FileContent).Bytes);
        }

        public override int GetHashCode()
        {
            return Bytes.GetHashCode();
        }

        public override string ToString()
        {
            return "File content";
        }
    }
}<|MERGE_RESOLUTION|>--- conflicted
+++ resolved
@@ -65,16 +65,12 @@
             AddSuffix("ITERATOR", new Suffix<Enumerator>(() => new Enumerator(GetEnumerator())));
         }
 
-<<<<<<< HEAD
-        public Dump Dump()
-=======
         private ListValue<ScalarIntValue> ContentAsIntList()
         {
             return new ListValue<ScalarIntValue>(Bytes.Select(x => new ScalarIntValue(x)));
         }
 
-        public override Dump Dump()
->>>>>>> f44cf15e
+        public Dump Dump()
         {
             //return new Dump { { DumpContent, PersistenceUtilities.EncodeBase64(Bytes) } };
             return null;
