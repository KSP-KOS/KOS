--- conflicted
+++ resolved
@@ -658,18 +658,13 @@
             }
             else
             {
+                // TODO: When we refactor to make every structure use the new suffix style, this conversion
+                // from primative can be removed.  Right now there are too many structures that override the
+                // GetSuffix method and return their own types, preventing us from converting directly in
+                // the GetSuffix method.
+                value = Structure.FromPrimitive(value);
                 cpu.PushStack(value);
             }
-<<<<<<< HEAD
-=======
-            // TODO: When we refactor to make every structure use the new suffix style, this conversion
-            // from primative can be removed.  Right now there are too many structures that override the
-            // GetSuffix method and return their own types, preventing us from converting directly in
-            // the GetSuffix method.
-            value = Structure.FromPrimitive(value);
-
-            cpu.PushStack(value);
->>>>>>> afa70aed
         }
     }
     
@@ -1401,26 +1396,18 @@
             if (userDelegate != null)
                 functionPointer = userDelegate.EntryPoint;
 
-<<<<<<< HEAD
             BuiltinDelegate builtinDel = functionPointer as BuiltinDelegate;
             if (builtinDel != null && (! calledFromKOSDelegateCall) )
                 functionPointer = builtinDel.Name;
 
-            if (functionPointer is int)
-            {
-                ReverseStackArgs(cpu, direct);
-                var contextRecord = new SubroutineContext(cpu.InstructionPointer+1);
-                newIP = (int)functionPointer; // safe because we know it's an in in this if body.
-=======
             // Convert to int instead of cast in case the identifier is stored
             // as an encapsulated ScalarValue, preventing an unboxing collision.
             if (functionPointer is int || functionPointer is ScalarValue)
             {
-                ReverseStackArgs(cpu);
-                int currentPointer = cpu.InstructionPointer;
-                DeltaInstructionPointer = Convert.ToInt32(functionPointer) - currentPointer;
-                var contextRecord = new SubroutineContext(currentPointer+1);
->>>>>>> afa70aed
+                ReverseStackArgs(cpu, direct);
+                var contextRecord = new SubroutineContext(cpu.InstructionPointer+1);
+                newIP = Convert.ToInt32(functionPointer);
+                
                 cpu.PushAboveStack(contextRecord);
                 if (userDelegate != null)
                 {
