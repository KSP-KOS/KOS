﻿using System;
using System.Reflection;
using System.Linq;
using System.Collections.Generic;
using kOS.Safe.Encapsulation;
using kOS.Safe.Execution;
using kOS.Safe.Exceptions;

namespace kOS.Safe.Compilation
{
    /// A very short numerical ID for the opcode. <br/>
    /// When adding a new opcode, remember to also add it to this enum list.<br/>
    /// <br/>
    /// BACKWARD COMPATIBILITY WARNING:<br/>
    /// If a value is ever inserted or
    /// deleted from this list, it will cause all existing precompiled kos
    /// programs to break.<br/>
    /// It will change the meaning of the bytecoes in
    /// the compiled files.  Try to only tack values onto the end of the list,
    /// if possible:
    /// 
    public enum ByteCode :byte 
    {
        // It's good practice to always have a zero value in an enum, even if not used:
        BOGUS = 0,
        
        // This is the "%" character that will be used as a section delimiter in the
        // machine code file - when there's an "instruction" with a ByteCode of '%',
        // that means it's not an instruction.  It's the start of a different section
        // of the program:
        DELIMITER = 0x25,

        // The explicit picking of the hex numbers is not strictly necessary,
        // but it's being done to aid in debugging the ML load/unload process,
        // as it makes it possible to look at hexdumps of the machine code
        // and comapre that to this list: 
        EOF            = 0x31,
        EOP            = 0x32,
        NOP            = 0x33,
        STORE          = 0x34,
        UNSET          = 0x35,
        GETMEMBER      = 0x36,
        SETMEMBER      = 0x37,
        GETINDEX       = 0x38,
        SETINDEX       = 0x39,
        BRANCHFALSE    = 0x3a,
        JUMP           = 0x3b,
        ADD            = 0x3c,
        SUB            = 0x3d,
        MULT           = 0x3e,
        DIV            = 0x3f,
        POW            = 0x40,
        GT             = 0x41,
        LT             = 0x42,
        GTE            = 0x43,
        LTE            = 0x44,
        EQ             = 0x45,
        NE             = 0x46,
        NEGATE         = 0x47,
        BOOL           = 0x48,
        NOT            = 0x49,
        AND            = 0x4a,
        OR             = 0x4b,
        CALL           = 0x4c,
        RETURN         = 0x4d,
        PUSH           = 0x4e,
        POP            = 0x4f,
        DUP            = 0x50,
        SWAP           = 0x51,
        ADDTRIGGER     = 0x52,
        REMOVETRIGGER  = 0x53,
        WAIT           = 0x54,
        ENDWAIT        = 0x55,
        GETMETHOD      = 0x56,
        
        // Augmented bogus placeholder versions of the normal
        // opcodes: These only exist in the program temporarily
        // or in the ML file but never actually can be executed.
        
        PUSHRELOCATELATER = 0xce,
        LABELRESET = 0xf0     // for storing the fact that the Opcode.Label's positional index jumps weirdly.
    }

    /// <summary>
    /// Attach this attribute to all members of the opcode that are meant to be encoded into the packed
    /// byte-wise machine language version of this opcode:  There should be enough information
    /// in all the Opcode's MLFields to reconstruct the entire program again.<br/>
    /// But the members who's value is calculated upon loading, like the DeltaInstructionPointer,
    /// the SourceName, and so on, do not need to be MLFields.
    /// <br/>
    /// One important consequence of the phrase "there should be enough information in all the
    /// Opcode's MLFields to reconstruct the entire program again" is that if you make an
    /// Opcode which requires arguments to the constructor, then all those arguments must be
    /// flagged as [MLField]'s, otherwise it will be impossible to obtain the information
    /// needed to reconstruct the Opcode when loading the ML file.
    /// <br/>
    /// WARNING! BE SURE TO EDIT CompiledObject.InitTypeData() if you add any new [MLField]'s that
    /// refer to argument types that haven't already been mentioned in CompiledObject.InitTypeData().
    /// </summary>
    [AttributeUsage(AttributeTargets.Property, Inherited=true)]
    public class MLField : Attribute
    {
        public int Ordering { get; private set; }
        public bool NeedReindex { get; private set;}
        
        /// <summary>
        /// When constructing an MLField attribute, it's important
        /// to give it a sort order to ensure that it comes out in the
        /// ML file in a predictable consistent order.
        /// </summary>
        /// <param name="sortNumber">Sort the MLField by the order of these numbers</param>
        /// <param name="needReindex">True if this is a numeric value that needs its value adjusted by the base code offset.</param>
        public MLField(int sortNumber, bool needReindex)
        {
            Ordering = sortNumber;
            NeedReindex = needReindex;
        }
    }
    
    public class MLArgInfo
    {
        public PropertyInfo PropertyInfo {get; private set;}
        public bool NeedReindex {get; private set;}
        
        public MLArgInfo(PropertyInfo pInfo, bool needReindex)
        {
            PropertyInfo = pInfo;
            NeedReindex = needReindex;
        }
    }

    #region Base classes

    //     All classes derived from Opcode MUST be capable of producing at least a
    //     dummy instance without having to provide any constructor argument.
    //     Either define NO constructors, or if any constructors are defined. then there
    //     must also be a default constructor (no parameters) as well.
    //
    public abstract class Opcode
    {
        private static int lastId;
        private readonly int id = ++lastId;

        // SHOUD-BE-STATIC MEMBERS:
        // ========================
        //
        // There are places in this class where a static abstract member was the intent,
        // meaning "Enforce that all derived classes MUST override this", but also
        // meaning "To make a new value for this should require making a new derived class.  You
        // should not be able to make two instances of the same derived class differ in this value."
        // (i.e. all OpcodePush'es should have Name="push", and all OpcodeBranchJump's should have
        // Name="jump", and so on.)
        // 
        // But C# cannot support this, apparently, due to a limitation in how it implements class
        // inheritences.  It doesn't know how to store overrides at the static level where there's just
        // one instance per subclass definition.   It only knows how to override dynamic members.  Because of
        // this the compiler will call it an error to try to make a member be both abstract and static.
        //
        // Any place you see a member which is marked with a SHOULD-BE-STATIC comment, please do NOT
        // try to store separate values per instance into it.  Treat it like a static member, where to
        // change its value you should make a new derived class for the new value.

        protected abstract /*SHOULD-BE-STATIC*/ string Name { get; }
        
        /// <summary>
        /// The short coded value that indicates what kind of instruction this is.
        /// Hopefully one byte will be enough, and we won't have more than 256 different opcodes.
        /// </summary> 
        public abstract /*SHOULD-BE-STATIC*/ ByteCode Code { get; }
        
        // A mapping of CodeName to Opcode type, built at initialization time:        
        private static Dictionary<ByteCode,Type> mapCodeToType; // will init this later.

        // A mapping of Name to Opcode type,  built at initialization time:
        private static Dictionary<string,Type> mapNameToType; // will init this later.
        
        // A table describing the arguments in machine language form that each opcode needs.
        // This is populated by using Reflection to scan all the Opcodes for their MLField Attributes.
        private static Dictionary<Type,List<MLArgInfo>> mapOpcodeToArgs;
                
        private static string forceDefaultConstructorMsg =
            "+----------- ERROR IN OPCODE DEFINITION ----------------------------------+\n" +
            "|                                                                         |\n" +
            "|         This is a message that only developers of the kOS mod are       |\n" +
            "|         likely to ever see.                                             |\n" +
            "|         If you are NOT a developer of kOS and this message happens      |\n" +
            "|         then that means some kOS developer should hang their head       |\n" +
            "|         in shame for giving out code without ever trying to run it once.|\n" +
            "|                                                                         |\n" +
            "|  THE PROBLEM:                                                           |\n" +
            "|                                                                         |\n" +
            "|  All Opcodes in kOS must be capable of being instanced from a default   |\n" +
            "|  constructor with no parameters.  The default constructor need not lead |\n" +
            "|  to a useful Opcode that works, and it can be protected if you like.    |\n" +
            "|                                                                         |\n" +
            "|  THE FOLLOWING DOeS NOT HAVE A DEFAULT CONSTRUCTOR:                     |\n" +
            "|  {0,30}                                         |\n" +
            "|                                                                         |\n" +
            "+-------------------------------------------------------------------------+\n";

        public int Id { get { return id; } }
        public int DeltaInstructionPointer { get; protected set; } 
        public int MLIndex { get; set; } // index into the Machine Language code file for the COMPILE command.
        public string Label {get{return label;} set {label = value;} }
        private string label = "";
        public virtual string DestinationLabel {get;set;}
        public string SourceName;

        public short SourceLine { get; set; } // line number in the source code that this was compiled from.
        public short SourceColumn { get; set; }  // column number of the token nearest the cause of this Opcode.
        
        public virtual void Execute(ICpu cpu)
        {
        }

        public override string ToString()
        {
            return Name;
        }

        protected Opcode()
        {
            DeltaInstructionPointer = 1;
        }
        
        /// <summary>
        /// Starting from an empty instance of this opcode that you can assume was created
        /// from the default constructor, populate the Opcode's properties from a
        /// list of all the [MLFields] saved to the machine language file.<br/>
        /// This needs to be overridden only if your Opcode has declared [MLField]'s.
        /// If your Opcode has no [MLFields] then the generic base version of this method works
        /// well enough.<br/>
        /// <br/>
        /// TODO: Perhaps add an assert to the Init methods that will throw up a NagMessage
        /// if it detects an Opcode has be defined which has [MLFields] but lacks an override
        /// of this method.
        /// <br/>
        /// </summary>
        /// <param name="fields">A list of all the [MLFields] to populate the opcode with,
        /// given *IN ORDER* of their Ordering fields.  This is important.  If the
        /// opcode has 2 properties, one that was given attribute [MLField(10)] and the
        /// other that was given attribute [MLField(20)], then the one with ordering=10
        /// will be the first one in this list, and the one with ordering=20 will be the
        /// second.  You can process the list in the guaranteed assumption that the caller
        /// ordered the arguments this way.<br/>
        /// NOTE: If the opcode has no MLField's attributes, then this may be passed in
        /// as null, rather than as a list of 0 items.<br/>
        /// </param>
        public virtual void PopulateFromMLFields(List<object> fields)
        {
            // No use of the fields argument in the generic base version
            // of this.  The compiler warning about this is ignorable.
        }
        
        /// <summary>
        /// This is intended to be called once, during the mod's initialization, and never again.
        /// It builds the Dictionaries that look up the type of opcode given its string name or code. 
        /// </summary>
        public static void InitMachineCodeData()
        {
            // Because of how hard it is to guarantee that KSP only runs a method once and never again, and
            // how so many of the Unity initializer hooks seem to be called repeatedly, this check ensures this
            // only ever does its work once, no matter how many times it's called:
            if (mapCodeToType != null)
                return;
            mapCodeToType = new Dictionary<ByteCode,Type>();
            mapNameToType = new Dictionary<string,Type>();
            mapOpcodeToArgs = new Dictionary<Type,List<MLArgInfo>>();
            
            // List of all subclasses of Opcode:
            Type opcodeType = typeof(Opcode);
            IEnumerable<Type> opcodeTypes = opcodeType.Assembly.GetTypes().Where( t => t.IsSubclassOf(opcodeType) );
            foreach (Type opType in opcodeTypes)
            {
                if (!opType.IsAbstract) // only the ones that can be instanced matter.
                {
                    // (Because overridden values cannot be static, discovering the Opcode's overridden names and codes
                    // requires making a dummy instance.  See the comment about SHOULD-BE-STATIC up at the top of this
                    // class definition for a longer explanation of why.)

                    // New rule: all Opcode derivatives must have a default constructor, or this won't work:
                    object dummyInstance;
                    try
                    {
                        dummyInstance = Activator.CreateInstance(opType,true);
                    }
                    catch (MissingMethodException)
                    {
                        Utilities.Debug.Logger.Log( String.Format(forceDefaultConstructorMsg, opType.Name) );
                        Utilities.Debug.AddNagMessage( Utilities.Debug.NagType.NAGFOREVER, "ERROR IN OPCODE DEFINITION " + opType.Name );
                        return;
                    }
                    
                    var argsInfo = new List<MLArgInfo>();

                    PropertyInfo[] props = opType.GetProperties(BindingFlags.Instance |
                                                                BindingFlags.FlattenHierarchy |
                                                                BindingFlags.Public |
                                                                BindingFlags.NonPublic);

                    foreach (PropertyInfo pInfo in props)
                    {
                        object[] attribs = pInfo.GetCustomAttributes(true);
                        if (pInfo.Name == "Code")
                        {
                            // Add to the map from codename to Opcode type:
                            var opCodeName = (ByteCode) pInfo.GetValue(dummyInstance, null);
                            mapCodeToType.Add(opCodeName, opType);                                                 
                        }
                        else if (pInfo.Name == "Name")
                        {
                            // Add to the map from Name to Opcode type:
                            var opName = (string) pInfo.GetValue(dummyInstance, null);
                            mapNameToType.Add(opName, opType);
                        }
                        else
                        {
                            // See if this property has an MLFields attribute somewhere on it.
                            foreach (object attrib in attribs)
                            {
                                var field = attrib as MLField;
                                if (field == null) continue;

                                argsInfo.Add(new MLArgInfo(pInfo, field.NeedReindex));
                                break;
                            }
                        }
                    }
                    argsInfo.Sort(MLFieldComparator);
                    mapOpcodeToArgs.Add(opType, argsInfo);
                }
            }
        }
        
        /// <summary>
        /// Delegate function used for Sort() of the MLFields on an Opcode.
        /// Should only be called on properties that have [MLField] attributes
        /// on them.
        /// </summary>
        /// <param name="a1"></param>
        /// <param name="a2"></param>
        /// <returns>negative if a1 less than a2, 0 if same, positive if a1 greater than a2</returns>
        private static int MLFieldComparator(MLArgInfo a1, MLArgInfo a2)
        {
            // All the following is doing is just comparing p1 and p2's
            // MLField.Ordering fields to decide the sort order.
            //
            // Reflection: A good way to make a simple idea look messier than it really is.
            //
            var attributes1 = new List<Attribute>(a1.PropertyInfo.GetCustomAttributes(true) as Attribute[]);
            var attributes2 = new List<Attribute>(a2.PropertyInfo.GetCustomAttributes(true) as Attribute[]);
            var f1 = (MLField) attributes1.First(a => a is MLField);
            var f2 = (MLField) attributes2.First(a => a is MLField);
            return (f1.Ordering < f2.Ordering) ? -1 : (f1.Ordering > f2.Ordering) ? 1 : 0;
        }
        
        /// <summary>
        /// Given a string value of Code, find the Opcode Type that uses that as its CodeName.
        /// </summary>
        /// <param name="code">ByteCode to look up</param>
        /// <returns>Type, one of the subclasses of Opcode, or PseudoNull if there was no match</returns>
        public static Type TypeFromCode(ByteCode code)
        {
            Type returnValue;
            if (! mapCodeToType.TryGetValue(code, out returnValue))
            {
                returnValue = typeof(PseudoVoid); // flag telling the caller "not found".
            }        
            return returnValue;
        }

        /// <summary>
<<<<<<< HEAD
=======
        /// Given a string value of Name, find the Opcode Type that uses that as its Name.
        /// </summary>
        /// <param name="name">name to look up</param>
        /// <returns>Type, one of the subclasses of Opcode, or PseudoNull if there was no match</returns>
        public static Type TypeFromName(string name)
        {
            Type returnValue;
            if (! mapNameToType.TryGetValue(name, out returnValue))
            {
                returnValue = typeof(PseudoVoid); // flag telling the caller "not found".
            }
            return returnValue;
        }
        
        /// <summary>
>>>>>>> ded65be8
        /// Return the list of member Properties that are part of what gets stored to machine langauge
        /// for this opcode.
        /// </summary>
        /// <returns></returns>
        public IEnumerable<MLArgInfo> GetArgumentDefs()
        {
            return mapOpcodeToArgs[GetType()];
        }
    }
        
    public abstract class BinaryOpcode : Opcode
    {
        protected object Argument1 { get; private set; }
        protected object Argument2 { get; private set; }

        public override void Execute(ICpu cpu)
        {
            Argument2 = cpu.PopValue();
            Argument1 = cpu.PopValue();

            // convert floats to doubles
            if (Argument1 is float) Argument1 = Convert.ToDouble(Argument1);
            if (Argument2 is float) Argument2 = Convert.ToDouble(Argument2);

            Calculator calc = Calculator.GetCalculator(Argument1, Argument2);
            object result = ExecuteCalculation(calc);
            cpu.PushStack(result);
        }

        protected virtual object ExecuteCalculation(Calculator calc)
        {
            return null;
        }
    }

    #endregion

    #region General

    
    public class OpcodeStore : Opcode
    {
        protected override string Name { get { return "store"; } }
        public override ByteCode Code { get { return ByteCode.STORE; } }

        public override void Execute(ICpu cpu)
        {
            object value = cpu.PopValue();
            var identifier = (string)cpu.PopStack();
            cpu.SetValue(identifier, value);
        }
    }

    
    public class OpcodeUnset : Opcode
    {
        protected override string Name { get { return "unset"; } }
        public override ByteCode Code { get { return ByteCode.UNSET; } }

        public override void Execute(ICpu cpu)
        {
            object identifier = cpu.PopStack();
            if (identifier != null)
            {
                cpu.RemoveVariable(identifier.ToString());
            }
            else
            {
                cpu.RemoveAllVariables();
            }
        }
    }

    
    public class OpcodeGetMember : Opcode
    {
        protected override string Name { get { return "getmember"; } }
        public override ByteCode Code { get { return ByteCode.GETMEMBER; } }
        protected bool isMethodCallAttempt = false;

        public override void Execute(ICpu cpu)
        {
            string suffixName = cpu.PopStack().ToString().ToUpper();
            object popValue = cpu.PopValue();

            var specialValue = popValue as ISuffixed;
            if (specialValue == null)
            {
                throw new Exception(string.Format("Values of type {0} cannot have suffixes", popValue.GetType()));
            }

            object value = specialValue.GetSuffix(suffixName);
            if (value is Delegate && !isMethodCallAttempt)
            {
                // This is what happens when someone tries to call a suffix method as if
                // it wasn't a method (i.e. leaving the parentheses off the call).  The
                // member returned is a delegate that needs to be called to get its actual
                // value.  Borrowing the same routine that OpcodeCall uses for its method calls:
                cpu.PushStack(OpcodeCall.ArgMarkerString);
                value = OpcodeCall.ExecuteDelegate(cpu, (Delegate)value);
            }

            cpu.PushStack(value);
        }
    }
    
    /// <summary>
    /// OpcodeGetMethod is *exactly* the same thing as OpcodeGetMember, and is in fact a subclass of it.
    /// The only reason for the distinction is so that at runtime the Opcode can tell whether the
    /// getting of the member was done with method call syntax with parentheses, like SHIP:NAME(), or
    /// non-method call syntax, like SHIP:NAME. It needs to know whether there is an upcoming
    /// OpcodeCall coming next or not, so it knows whether the delegate will get dealt with later
    /// or if it needs to perform it now.
    /// </summary>
    public class OpcodeGetMethod : OpcodeGetMember
    {
        public override string Name { get { return "getmethod"; } }
        public override ByteCode Code { get { return ByteCode.GETMETHOD; } }
        public override void Execute(ICpu cpu)
        {
            isMethodCallAttempt = true;
            base.Execute(cpu);
        }
    }

    
    public class OpcodeSetMember : Opcode
    {
        protected override string Name { get { return "setmember"; } }
        public override ByteCode Code { get { return ByteCode.SETMEMBER; } }

        public override void Execute(ICpu cpu)
        {
            object value = cpu.PopValue();
            string suffixName = cpu.PopStack().ToString().ToUpper();
            object popValue = cpu.PopValue();

            var specialValue = popValue as ISuffixed;
            if (specialValue == null)
            {
                throw new Exception(string.Format("Values of type {0} cannot have suffixes", popValue.GetType()));
            }

            if (!specialValue.SetSuffix(suffixName, value))
            {
                throw new Exception(string.Format("Suffix {0} not found on object", suffixName));
            }
        }
    }

    
    public class OpcodeGetIndex : Opcode
    {
        protected override string Name { get { return "getindex"; } }
        public override ByteCode Code { get { return ByteCode.GETINDEX; } }

        public override void Execute(ICpu cpu)
        {
            object index = cpu.PopValue();
            if (index is double || index is float)
            {
                index = Convert.ToInt32(index);  // allow expressions like (1.0) to be indexes
            }
            object list = cpu.PopValue();

            if (!(list is IIndexable)) throw new Exception(string.Format("Can't iterate on an object of type {0}", list.GetType()));
            if (!(index is int)) throw new Exception("The index must be an integer number");

            object value = ((IIndexable)list).GetIndex((int)index);
            cpu.PushStack(value);
        }
    }

    
    public class OpcodeSetIndex : Opcode
    {
        protected override string Name { get { return "setindex"; } }
        public override ByteCode Code { get { return ByteCode.SETINDEX; } }

        public override void Execute(ICpu cpu)
        {
            object value = cpu.PopValue();
            object index = cpu.PopValue();
            object list = cpu.PopValue();
            if (index is double || index is float)
            {
                index = Convert.ToInt32(index);  // allow expressions like (1.0) to be indexes
            }
            if (!(list is IIndexable)) throw new Exception(string.Format("Can't iterate on an object of type {0}", list.GetType()));
            if (!(index is int)) throw new Exception("The index must be an integer number");

            if (value != null)
            {
                ((IIndexable)list).SetIndex((int)index, value);
            }
        }
    }

    
    public class OpcodeEOF : Opcode
    {
        protected override string Name { get { return "EOF"; } }
        public override ByteCode Code { get { return ByteCode.EOF; } }
    }

    
    public class OpcodeEOP : Opcode
    {
        protected override string Name { get { return "EOP"; } }
        public override ByteCode Code { get { return ByteCode.EOP; } }
    }

    
    public class OpcodeNOP : Opcode
    {
        protected override string Name { get { return "nop"; } }
        public override ByteCode Code { get { return ByteCode.NOP; } }
    }

    
    /// <summary>
    /// Opcode to be returned when getting an opcode that doesn't exist (outside program range).
    /// This generally happens only when there's an exception that occurs outside running
    /// a program, and the KSPLogger has to have something valid returned or it throws
    /// an exception that hides the original exception it was trying to report.
    /// </summary>
    public class OpcodeBogus : Opcode
    {
        protected override string Name { get { return "not an opcode in the program."; } }
        public override ByteCode Code { get { return ByteCode.BOGUS; } }
    }
    
    #endregion

    #region Branch

    
    public abstract class BranchOpcode : Opcode
    {
        // This is identical to the base DestinationLabel, except that it has
        // the MLFIeld attached to it:
        [MLField(1,true)]
        public override string DestinationLabel {get;set;}
        
        public int Distance { get; set; }

        public override void PopulateFromMLFields(List<object> fields)
        {
            // Expect fields in the same order as the [MLField] properties of this class:
            if (fields == null || fields.Count<1)
                throw new Exception("Saved field in ML file for BranchOpcode seems to be missing.  Version mismatch?");
            DestinationLabel = (string)(fields[0]);  // should throw exception if not an integer-ish type.
        }

        public override string ToString()
        {
            return string.Format("{0} {1}", Name, Distance);
        }
    }

    
    public class OpcodeBranchIfFalse : BranchOpcode
    {
        protected override string Name { get { return "br.false"; } }
        public override ByteCode Code { get { return ByteCode.BRANCHFALSE; } } // branch if zero - a longstanding name for this op in many machine codes.

        public override void Execute(ICpu cpu)
        {
            bool condition = Convert.ToBoolean(cpu.PopValue());
            DeltaInstructionPointer = !condition ? Distance : 1;
        }
    }

    
    public class OpcodeBranchJump : BranchOpcode
    {
        protected override string Name { get { return "jump"; } }
        public override ByteCode Code { get { return ByteCode.JUMP; } }

        public override void Execute(ICpu cpu)
        {
            DeltaInstructionPointer = Distance;
        }
    }
    
    /// <summary>
    /// Most Opcode.Label fields are just string-ified numbers for their index
    /// position.  But sometimes, when they are the entry point for a function
    /// call (from a lock expression), the label is an identifier string.  When
    /// this is the case, then the mere position of the opcode within the program
    /// is not enough to store the label.  Therefore, for import/export to an ML
    /// file, in this case the numeric label needs to be stored.  It is done by
    /// creating a dummy opcode that is just a no-op instruction intended to be
    /// removed when the program is actually loaded into memory and run.  It
    /// exists purely to store, as an argument, the label of the next opcode to
    /// follow it.
    /// </summary>
    public class OpcodeLabelReset : Opcode
    {
        [MLField(0,true)]
        public string UpcomingLabel {get; private set;}

        protected override string Name { get { return "OpcodeLabelReset"; } }
        public override ByteCode Code { get { return ByteCode.LABELRESET; } }

        public OpcodeLabelReset(string myLabel)
        {
            UpcomingLabel = myLabel;
        }

        /// <summary>
        /// This variant of the constructor is just for ML file save/load to use.
        /// </summary>
        protected OpcodeLabelReset() { }

        public override void PopulateFromMLFields(List<object> fields)
        {
            // Expect fields in the same order as the [MLField] properties of this class:
            if (fields == null || fields.Count<1)
                throw new Exception("Saved field in ML file for OpcodePushRelocateLater seems to be missing.  Version mismatch?");
            UpcomingLabel = (string)( fields[0] );
        }

        public override void Execute(ICpu cpu)
        {
            throw new InvalidOperationException("Attempt to execute OpcodeNonNumericLabel. This type of Opcode should have been replaced before execution.\n");
        }

        public override string ToString()
        {
            return Name + " Label of next thing = {" + UpcomingLabel +"}";
        }        
    }

    #endregion

    #region Compare

    
    public class OpcodeCompareGT : BinaryOpcode
    {
        protected override string Name { get { return "gt"; } }
        public override ByteCode Code { get { return ByteCode.GT; } }

        protected override object ExecuteCalculation(Calculator calc)
        {
            return calc.GreaterThan(Argument1, Argument2);
        }
    }

    
    public class OpcodeCompareLT : BinaryOpcode
    {
        protected override string Name { get { return "lt"; } }
        public override ByteCode Code { get { return ByteCode.LT; } }

        protected override object ExecuteCalculation(Calculator calc)
        {
            return calc.LessThan(Argument1, Argument2);
        }
    }

    
    public class OpcodeCompareGTE : BinaryOpcode
    {
        protected override string Name { get { return "gte"; } }
        public override ByteCode Code { get { return ByteCode.GTE; } }

        protected override object ExecuteCalculation(Calculator calc)
        {
            return calc.GreaterThanEqual(Argument1, Argument2);
        }
    }

    
    public class OpcodeCompareLTE : BinaryOpcode
    {
        protected override string Name { get { return "lte"; } }
        public override ByteCode Code { get { return ByteCode.LTE; } }

        protected override object ExecuteCalculation(Calculator calc)
        {
            return calc.LessThanEqual(Argument1, Argument2);
        }
    }

    
    public class OpcodeCompareNE : BinaryOpcode
    {
        protected override string Name { get { return "ne"; } }
        public override ByteCode Code { get { return ByteCode.NE; } }

        protected override object ExecuteCalculation(Calculator calc)
        {
            return calc.NotEqual(Argument1, Argument2);
        }
    }
    
    
    public class OpcodeCompareEqual : BinaryOpcode
    {
        protected override string Name { get { return "eq"; } }
        public override ByteCode Code { get { return ByteCode.EQ; } }

        protected override object ExecuteCalculation(Calculator calc)
        {
            return calc.Equal(Argument1, Argument2);
        }
    }

    #endregion

    #region Math
        
    
    public class OpcodeMathNegate : Opcode
    {
        protected override string Name { get { return "negate"; } }
        public override ByteCode Code { get { return ByteCode.NEGATE; } }

        public override void Execute(ICpu cpu)
        {
            object value = cpu.PopValue();
            object result;

            if (value is int)
                result = -((int)value);
            else if (value is float)
                result = -(Convert.ToDouble(value));
            else if (value is double)
                result = -((double)value);
            else
                throw new KOSUnaryOperandTypeException("negate", value);

            cpu.PushStack(result);
        }
    }

    
    public class OpcodeMathAdd : BinaryOpcode
    {
        protected override string Name { get { return "add"; } }
        public override ByteCode Code { get { return ByteCode.ADD; } }

        protected override object ExecuteCalculation(Calculator calc)
        {
            object result = calc.Add(Argument1, Argument2);
            if (result == null)
                throw new KOSBinaryOperandTypeException(Argument1, "add", "to", Argument2);
            return result;
        }
    }

    
    public class OpcodeMathSubtract : BinaryOpcode
    {
        protected override string Name { get { return "sub"; } }
        public override ByteCode Code { get { return ByteCode.SUB; } }

        protected override object ExecuteCalculation(Calculator calc)
        {
            return calc.Subtract(Argument1, Argument2);
        }
    }

    
    public class OpcodeMathMultiply : BinaryOpcode
    {
        protected override string Name { get { return "mult"; } }
        public override ByteCode Code { get { return ByteCode.MULT; } }

        protected override object ExecuteCalculation(Calculator calc)
        {
            return calc.Multiply(Argument1, Argument2);
        }
    }

    
    public class OpcodeMathDivide : BinaryOpcode
    {
        protected override string Name { get { return "div"; } }
        public override ByteCode Code { get { return ByteCode.DIV; } }

        protected override object ExecuteCalculation(Calculator calc)
        {
            return calc.Divide(Argument1, Argument2);
        }
    }

    
    public class OpcodeMathPower : BinaryOpcode
    {
        protected override string Name { get { return "pow"; } }
        public override ByteCode Code { get { return ByteCode.POW; } }

        protected override object ExecuteCalculation(Calculator calc)
        {
            return calc.Power(Argument1, Argument2);
        }
    }

    #endregion

    #region Logic

    
    public class OpcodeLogicToBool : Opcode
    {
        protected override string Name { get { return "bool"; } }
        public override ByteCode Code { get { return ByteCode.BOOL; } }

        public override void Execute(ICpu cpu)
        {
            object value = cpu.PopValue();
            bool result = Convert.ToBoolean(value);
            cpu.PushStack(result);
        }
    }

    
    public class OpcodeLogicNot : Opcode
    {
        protected override string Name { get { return "not"; } }
        public override ByteCode Code { get { return ByteCode.NOT; } }

        public override void Execute(ICpu cpu)
        {
            object value = cpu.PopValue();
            object result;

            if (value is bool)
                result = !((bool)value);
            else if (value is int)
                result = Convert.ToBoolean(value) ? 0 : 1;
            else if ((value is double) || (value is float))
                result = Convert.ToBoolean(value) ? 0.0 : 1.0;
            else
                throw new KOSUnaryOperandTypeException("boolean-not", value);

            cpu.PushStack(result);
        }
    }

    
    public class OpcodeLogicAnd : Opcode
    {
        protected override string Name { get { return "and"; } }
        public override ByteCode Code { get { return ByteCode.AND; } }

        public override void Execute(ICpu cpu)
        {
            bool argument2 = Convert.ToBoolean(cpu.PopValue());
            bool argument1 = Convert.ToBoolean(cpu.PopValue());
            object result = argument1 & argument2;
            cpu.PushStack(result);
        }
    }

    
    public class OpcodeLogicOr : Opcode
    {
        protected override string Name { get { return "or"; } }
        public override ByteCode Code { get { return ByteCode.OR; } }

        public override void Execute(ICpu cpu)
        {
            bool argument2 = Convert.ToBoolean(cpu.PopValue());
            bool argument1 = Convert.ToBoolean(cpu.PopValue());
            object result = argument1 | argument2;
            cpu.PushStack(result);
        }
    }

    #endregion

    #region Call

    
    public class OpcodeCall : Opcode
    {

        [MLField(0,true)]
        public override string DestinationLabel { get; set; } // masks Opcode.DestinationLabel - so it can be saved as an MLField.
        
        [MLField(1,true)]
        public object Destination { get; set; }

        protected override string Name { get { return "call"; } }
        public override ByteCode Code { get { return ByteCode.CALL; } }

        public const string ARG_MARKER_STRING = "$<argstart>"; // guaranteed to not be a legal variable name.

        /// <summary>
        /// The Direct property flags which mode the opcode will be operating in:<br/>
        /// <br/>
        /// If its a direct OpcodeCall, then that means the instruction index or function
        /// name being called is contained inside the OpcodeCall's Destination argument,
        /// and the current top of the stack contains the parameters to pass to it.
        /// <br/>
        /// If it's an indirect OpcodeCall, then that means the instruction index or function
        /// name (or delegate) being called is contained in the stack just underneath the argument
        /// list.  A string value of ArgMarkerString will exist on the stack just under the argument
        /// list to differentiate where the arguments stop and the function name or index or
        /// delegate itself is actually stored.
        /// <br/>
        /// EXAMPLE:<br/>
        /// <br/>
        /// Calling a function called "somefunc", which takes 2 parameters:<br/>
        /// If the OpcodeCall is Direct, then the stack should look like this when it's executed:<br/>
        /// <br/>
        /// (arg2)  &lt; -- top of stack<br/>  
        /// (arg1) <br/>
        /// <br/>
        /// If the OpcodeCall is Indirect, then the stack should look like this when it's executed:<br/>
        /// <br/>
        /// (arg2)  &lt; -- top of stack<br/>  
        /// (arg1) <br/>
        /// (ArgMarkerString) <br/>
        /// ("somefunc" (or a delegate))<br/>
        /// </summary>
        public bool Direct
        {
            // Behind the scenes this is implemented as a flag value in the 
            // Destination field.  The Opcode is only indirect if the Destination
            // is a string equal to indirectPlaceholder.
            get
            {
                return !(Destination is string) || Destination.ToString() != INDIRECT_PLACEHOLDER;
            }
            set
            {
                if (value && !Direct)
                    Destination = "TODO"; // If it's indirect and you set it to Direct, you'll need to also give it a Destination.
                else if (!value && Direct)
                    Destination = INDIRECT_PLACEHOLDER;
            }
        }

        private const string INDIRECT_PLACEHOLDER = "<indirect>"; // Guaranteed not to be a possible real function name because of the "<" character.

        public OpcodeCall(object destination)
        {
            Destination = destination;
        }
        /// <summary>
        /// This variant of the constructor is just for machine language file read/write to use.
        /// </summary>
        protected OpcodeCall() { }
        
        public override void PopulateFromMLFields(List<object> fields)
        {
            // Expect fields in the same order as the [MLField] properties of this class:
            if (fields == null || fields.Count<1)
                throw new Exception("Saved field in ML file for OpcodeCall seems to be missing.  Version mismatch?");
            DestinationLabel = (string)fields[0];
            Destination = fields[1];
        }

        public override void Execute(ICpu cpu)
        {
            object functionPointer;
            object delegateReturn = null;

            if (Direct)
            {
                functionPointer = cpu.GetValue(Destination);
            }
            else // for indirect calls, dig down to find what's underneath the argument list in the stack and use that:
            {
                bool foundBottom = false;
<<<<<<< HEAD
                int digDepth;
=======
                int digDepth = 0;
                int argsCount = 0;
>>>>>>> ded65be8
                for (digDepth = 0; (! foundBottom) && digDepth < cpu.GetStackSize() ; ++digDepth)
                {
                    object arg = cpu.PeekValue(digDepth);
                    if (arg is string && arg.ToString() == ARG_MARKER_STRING)
                        foundBottom = true;
                    else
                        ++argsCount;
                }
                functionPointer = cpu.PeekValue(digDepth);
                if (! ( functionPointer is Delegate))
                {
                    // Indirect calls are meant to be delegates.  If they are not, then that means the
                    // function parentheses were put on by the user when they weren't required.  Just dig
                    // through the stack to the result of the getMember and skip the rest of the execute logic

                    // If args were passed to a non-method, then clean them off the stack, and complain:
                    if (argsCount>0)
                    {
                        for (int i=1 ; i<=argsCount; ++i)
                            cpu.PopValue();
                        throw new KOSArgumentMismatchException(
                            0, argsCount, "\n(In fact in this case the parentheses are entirely optional)");
                    }
                    cpu.PopValue(); // pop the ArgMarkerString too.
                    return;
                }
            }


            if (functionPointer is int) 
            {
                int currentPointer = cpu.InstructionPointer;
                DeltaInstructionPointer = (int)functionPointer - currentPointer;
                var contextRecord = new SubroutineContext(currentPointer+1);
                cpu.PushStack(contextRecord);
                cpu.MoveStackPointer(-1);
            }
            else if (functionPointer is string)
            {
                var name = functionPointer as string;
                string functionName = name;
                functionName = functionName.Substring(0, functionName.Length - 2);
                cpu.CallBuiltinFunction(functionName);
            }
            else if (functionPointer is Delegate)
            {
                delegateReturn = ExecuteDelegate(cpu, (Delegate)functionPointer);
            }
            else
            {
                // This is one of those "the user had better NEVER see this error" sorts of messages that's here to keep us in check:
                throw new Exception("kOS internal error: OpcodeCall calling a function described using " + functionPointer +
                                    " which is of type " + functionPointer.GetType().Name + " and kOS doesn't know how to call that.");
            }
            
            if (! Direct)
            {
                cpu.PopValue(); // consume function name, branch index, or delegate
            }
            if (functionPointer is Delegate)
            {
                cpu.PushStack(delegateReturn); // And now leave the return value on the stack to be read.
            }

        }
        
        /// <summary>
        /// Call this when executing a delegate function whose delegate object was stored on
        /// the stack underneath the arguments.  The code here is using reflection and complex
        /// enough that it needed to be separated from the main Execute method.
        /// </summary>
        /// <param name="cpu">the cpu this opcode is being called on</param>
        /// <param name="dlg">the delegate object this opcode is being called for.</param>
        /// <returns>whatever object the delegate method returned</returns>
<<<<<<< HEAD
        private object ExecuteDelegate(ICpu cpu, Delegate dlg)
=======
        public static object ExecuteDelegate(ICpu cpu, Delegate dlg)
>>>>>>> ded65be8
        {
            MethodInfo methInfo = dlg.Method;
            ParameterInfo[] paramArray = methInfo.GetParameters();
            var args = new List<object>();
            
            // Iterating over parameter signature backward because stack:
            for (int i = paramArray.Length - 1 ; i >= 0 ; --i)
            {
                object arg = cpu.PopValue();
                if (arg is string && ((string)arg) == ArgMarkerString)
                    throw new KOSArgumentMismatchException(paramArray.Length, i-1);
                Type argType = arg.GetType();
                ParameterInfo paramInfo = paramArray[i];
                Type paramType = paramInfo.ParameterType;
                
                // Parameter type-safe checking:
                bool inheritable = paramType.IsAssignableFrom(argType);
                if (! inheritable)
                {
                    bool castError = false;
                    // If it's not directly assignable to the expected type, maybe it's "castable" to it:
                    try
                    {
                        arg = Convert.ChangeType(arg, Type.GetTypeCode(paramType));
                    }
                    catch (InvalidCastException)
                    {
<<<<<<< HEAD
                        castError = true;
                    }
                    catch (FormatException) {
                        castError = true;
                    }
                    if (castError) {
                        throw new Exception("Argument " + i + "("+arg+") to method " + methInfo.Name + " should be " + paramType.Name + " instead of " + argType + ".");
=======
                        throw new KOSCastException(argType, paramType);
>>>>>>> ded65be8
                    }
                }
                
                args.Add(arg);
            }
            // Consume the bottom marker under the args, which had better be
            // immediately under the args we just popped, or the count was off:
            bool foundArgMarker = false;
            int numExtraArgs = 0;
            while (cpu.GetStackSize() > 0 && !foundArgMarker)
            {
                object marker = cpu.PopValue();
                if (marker is string && ((string)marker) == ArgMarkerString)
                    foundArgMarker = true;
                else
                    ++numExtraArgs;
            }
            if (numExtraArgs > 0)
                throw new KOSArgumentMismatchException(paramArray.Length, paramArray.Length + numExtraArgs);

            args.Reverse(); // Put back in normal order instead of stack order.
            
            // Dialog.DynamicInvoke expects a null, rather than an array of zero length, when
            // there are no arguments to pass:
            object[] argArray = (args.Count>0) ? args.ToArray() : null;

            try
            {
                // I could find no documentation on what DynamicInvoke returns when the delegate
                // is a function returning void.  Does it return a null?  I don't know.  So to avoid the
                // problem, I split this into these two cases:
                if (methInfo.ReturnType == typeof(void))
                {
                    dlg.DynamicInvoke(argArray);
                    return null; // So that the compiler building the opcodes for a function call statement doesn't
                                 // have to know the function prototype to decide whether or
                                 // not it needs to pop a value from the stack for the return value.  By adding this,
                                 // it can unconditionally assume there will be exactly 1 value left behind on the stack
                                 // regardless of what function it was that was being called.
                }
                return dlg.DynamicInvoke(argArray);
            }
            catch (TargetInvocationException e)
            {
                // Annoyingly, calling DynamicInvoke on a delegate wraps any exceptions the delegate throws inside
                // this TargetInvocationException, which hides them from the kOS user unless we do this:
                if (e.InnerException != null)
                    throw e.InnerException;
                throw;
            }
        }

        public override string ToString()
        {
            return string.Format("{0} {1}", Name, Destination);
        }
    }
    
    public class OpcodeReturn : Opcode
    {
        protected override string Name { get { return "return"; } }
        public override ByteCode Code { get { return ByteCode.RETURN; } }

        public override void Execute(ICpu cpu)
        {
            cpu.MoveStackPointer(1);
            object shouldBeContextRecord = cpu.PopValue();
            if ( !(shouldBeContextRecord is SubroutineContext) )
            {
                // This should never happen with any user code:
                throw new Exception( "kOS internal error: Stack misalignment detected when returning from routine.");
            }
            var contextRecord = shouldBeContextRecord as SubroutineContext;
            
            int destinationPointer = contextRecord.CameFromInstPtr;
            int currentPointer = cpu.InstructionPointer;
            DeltaInstructionPointer = destinationPointer - currentPointer;
        }
    }

    #endregion

    #region Stack

    
    public class OpcodePush : Opcode
    {
        [MLField(1,false)]
        private object Argument { get; set; }

        protected override string Name { get { return "push"; } }
        public override ByteCode Code { get { return ByteCode.PUSH; } }

        public OpcodePush(object argument)
        {
            Argument = argument;
        }

        /// <summary>
        /// This variant of the constructor is just for ML file save/load to use.
        /// </summary>
        protected OpcodePush() { }

        public override void PopulateFromMLFields(List<object> fields)
        {
            // Expect fields in the same order as the [MLField] properties of this class:
            if (fields == null || fields.Count<1)
                throw new Exception("Saved field in ML file for OpcodePush seems to be missing.  Version mismatch?");
            Argument = fields[0];
        }

        public override void Execute(ICpu cpu)
        {
            cpu.PushStack(Argument);
        }

        public override string ToString()
        {
            string argumentString = Argument != null ? Argument.ToString() : "null";
            return Name + " " + argumentString;
        }
    }
    
    /// <summary>
    /// This class is an ugly placeholder to handle the fact that sometimes
    /// The compiler creates an OpcodePush that uses relocatable DestinationLabels as a
    /// temporary place to store their arguments in the list until they get added to the program.
    /// 
    /// Basically, it's this:
    /// 
    /// Old way:
    /// 1. In some cases, like setting up locks, Compiler would create an OpcodePush with Argument = null,
    /// and a DestinationLabel = something.
    /// 2. ProgramBuilder would rebuild the OpcodePush's Argument by copying it from the DestinationLabel
    /// as part of ReplaceLabels at runtime.  
    /// 
    /// The Problem: When storing this in the ML file, BOTH the Argument AND the DestinationLabel would
    /// need to be stored as [MLFields] even though they are never BOTH populated at the same time, which
    /// causes ridiculous bloat.
    /// 
    /// New Way:
    /// 1. Compiler creates an OpcodePushRelocateLater with a DestinationLabel = something.
    /// 2. ProgramBuilder replaces this with a normal OpcodePush who's argument is set to
    /// the relocated value of the DestinationLabel.
    /// 
    /// Why:
    /// This way the MLFile only stores 1 argument: If it's an OpcodePush, it stores
    /// OpcodePush.Argument.  If it's an OpcodePushRelocateLater, then it stores just
    /// OpcodePushRelocateLater.DestinationLabel and no argument.
    /// 
    /// </summary>
    public class OpcodePushRelocateLater : Opcode
    {
        [MLField(1,true)]
        public override sealed string DestinationLabel {get;set;}

        protected override string Name { get { return "PushRelocateLater"; } }
        public override ByteCode Code { get { return ByteCode.PUSHRELOCATELATER; } }

        public OpcodePushRelocateLater(string destLabel)
        {
            DestinationLabel = destLabel;
        }

        /// <summary>
        /// This variant of the constructor is just for ML file save/load to use.
        /// </summary>
        protected OpcodePushRelocateLater() { }

        public override void PopulateFromMLFields(List<object> fields)
        {
            // Expect fields in the same order as the [MLField] properties of this class:
            if (fields == null || fields.Count<1)
                throw new Exception("Saved field in ML file for OpcodePushRelocateLater seems to be missing.  Version mismatch?");
            DestinationLabel = (string)( fields[0] );
        }

        public override void Execute(ICpu cpu)
        {
            throw new InvalidOperationException("Attempt to execute OpcodePushRelocateLater. This type of Opcode should have been replaced before execution.\n");
        }

        public override string ToString()
        {
            return Name + " Dest{" + DestinationLabel +"}";
        }        
    }

    
    public class OpcodePop : Opcode
    {
        protected override string Name { get { return "pop"; } }
        public override ByteCode Code { get { return ByteCode.POP; } }

        public override void Execute(ICpu cpu)
        {
            cpu.PopStack();
        }
    }

    
    public class OpcodeDup : Opcode
    {
        protected override string Name { get { return "dup"; } }
        public override ByteCode Code { get { return ByteCode.DUP; } }

        public override void Execute(ICpu cpu)
        {
            object value = cpu.PopStack();
            cpu.PushStack(value);
            cpu.PushStack(value);
        }
    }

    
    public class OpcodeSwap : Opcode
    {
        protected override string Name { get { return "swap"; } }
        public override ByteCode Code { get { return ByteCode.SWAP; } }

        public override void Execute(ICpu cpu)
        {
            object value1 = cpu.PopStack();
            object value2 = cpu.PopStack();
            cpu.PushStack(value1);
            cpu.PushStack(value2);
        }
    }

    #endregion

    #region Wait / Trigger

    
    public class OpcodeAddTrigger : Opcode
    {
        [MLField(1,false)]
        private bool ShouldWait { get; set; }

        protected override string Name { get { return "addtrigger"; } }
        public override ByteCode Code { get { return ByteCode.ADDTRIGGER; } }

        public OpcodeAddTrigger(bool shouldWait)
        {
            ShouldWait = shouldWait;
        }

        /// <summary>
        /// This variant of the constructor is just for ML save/load to use.
        /// </summary>
        protected OpcodeAddTrigger() { }

        public override void PopulateFromMLFields(List<object> fields)
        {
            // Expect fields in the same order as the [MLField] properties of this class:
            if (fields == null || fields.Count<1)
                throw new Exception("Saved field in ML file for OpcodeAddTrigger seems to be missing.  Version mismatch?");
            ShouldWait = (bool)(fields[0]); // should throw error if it's not a bool.
        }

        public override void Execute(ICpu cpu)
        {
            var functionPointer = (int)cpu.PopValue();
            cpu.AddTrigger(functionPointer);
            if (ShouldWait)
                cpu.StartWait(0);
        }

        public override string ToString()
        {
            return Name + " " + ShouldWait.ToString().ToLower();
        }
    }

    
    public class OpcodeRemoveTrigger : Opcode
    {
        protected override string Name { get { return "removetrigger"; } }
        public override ByteCode Code { get { return ByteCode.REMOVETRIGGER; } }

        public override void Execute(ICpu cpu)
        {
            var functionPointer = (int)cpu.PopValue();
            cpu.RemoveTrigger(functionPointer);
        }
    }

    
    public class OpcodeWait : Opcode
    {
        protected override string Name { get { return "wait"; } }
        public override ByteCode Code { get { return ByteCode.WAIT; } }

        public override void Execute(ICpu cpu)
        {
            object waitTime = cpu.PopValue();
            if (waitTime is double)
                cpu.StartWait((double)waitTime);
            else if (waitTime is int)
                cpu.StartWait((int)waitTime);
        }
    }

    
    public class OpcodeEndWait : Opcode
    {
        protected override string Name { get { return "endwait"; } }
        public override ByteCode Code { get { return ByteCode.ENDWAIT; } }

        public override void Execute(ICpu cpu)
        {
            cpu.EndWait();
        }
    }

    #endregion

}
<|MERGE_RESOLUTION|>--- conflicted
+++ resolved
@@ -370,8 +370,6 @@
         }
 
         /// <summary>
-<<<<<<< HEAD
-=======
         /// Given a string value of Name, find the Opcode Type that uses that as its Name.
         /// </summary>
         /// <param name="name">name to look up</param>
@@ -387,7 +385,6 @@
         }
         
         /// <summary>
->>>>>>> ded65be8
         /// Return the list of member Properties that are part of what gets stored to machine langauge
         /// for this opcode.
         /// </summary>
@@ -1058,12 +1055,8 @@
             else // for indirect calls, dig down to find what's underneath the argument list in the stack and use that:
             {
                 bool foundBottom = false;
-<<<<<<< HEAD
                 int digDepth;
-=======
-                int digDepth = 0;
                 int argsCount = 0;
->>>>>>> ded65be8
                 for (digDepth = 0; (! foundBottom) && digDepth < cpu.GetStackSize() ; ++digDepth)
                 {
                     object arg = cpu.PeekValue(digDepth);
@@ -1138,11 +1131,7 @@
         /// <param name="cpu">the cpu this opcode is being called on</param>
         /// <param name="dlg">the delegate object this opcode is being called for.</param>
         /// <returns>whatever object the delegate method returned</returns>
-<<<<<<< HEAD
-        private object ExecuteDelegate(ICpu cpu, Delegate dlg)
-=======
         public static object ExecuteDelegate(ICpu cpu, Delegate dlg)
->>>>>>> ded65be8
         {
             MethodInfo methInfo = dlg.Method;
             ParameterInfo[] paramArray = methInfo.GetParameters();
@@ -1170,17 +1159,13 @@
                     }
                     catch (InvalidCastException)
                     {
-<<<<<<< HEAD
-                        castError = true;
+                        throw new KOSCastException(argType, paramType);
                     }
                     catch (FormatException) {
                         castError = true;
                     }
                     if (castError) {
                         throw new Exception("Argument " + i + "("+arg+") to method " + methInfo.Name + " should be " + paramType.Name + " instead of " + argType + ".");
-=======
-                        throw new KOSCastException(argType, paramType);
->>>>>>> ded65be8
                     }
                 }
                 
