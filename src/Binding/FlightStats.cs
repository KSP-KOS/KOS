﻿using System;
using UnityEngine;
using kOS.Suffixed;
using kOS.Utilities;
using kOS.Execution;
using TimeSpan = kOS.Suffixed.TimeSpan;

namespace kOS.Binding
{
    [kOSBinding("ksp")]
    public class FlightStats : Binding
    {
        public override void AddTo(SharedObjects shared)
        {
            Shared = shared;

<<<<<<< HEAD
            Shared.BindingMgr.AddGetter("ALT_APOAPSIS", cpu => Shared.Vessel.orbit.ApA);
            Shared.BindingMgr.AddGetter("ALT_PERIAPSIS", cpu => Shared.Vessel.orbit.PeA);
            Shared.BindingMgr.AddGetter("ALT_RADAR", cpu => Convert.ToDouble(Shared.Vessel.heightFromTerrain > 0 ? Mathf.Min(Shared.Vessel.heightFromTerrain, (float)Shared.Vessel.altitude) : (float)Shared.Vessel.altitude));
            Shared.BindingMgr.AddGetter("ANGULARVELOCITY", cpu => Shared.Vessel.transform.InverseTransformDirection(Shared.Vessel.rigidbody.angularVelocity));
            Shared.BindingMgr.AddGetter("COMMRANGE", cpu => VesselUtils.GetCommRange(Shared.Vessel));
            Shared.BindingMgr.AddGetter("ENCOUNTER", cpu => VesselUtils.TryGetEncounter(Shared.Vessel));
            Shared.BindingMgr.AddGetter("ETA_APOAPSIS", cpu => Shared.Vessel.orbit.timeToAp);
            Shared.BindingMgr.AddGetter("ETA_PERIAPSIS", cpu => Shared.Vessel.orbit.timeToPe);
            Shared.BindingMgr.AddGetter("ETA_TRANSITION", cpu => Shared.Vessel.orbit.EndUT - Planetarium.GetUniversalTime());
            Shared.BindingMgr.AddGetter("INCOMMRANGE", cpu => Convert.ToDouble(CheckCommRange(Shared.Vessel)));
            Shared.BindingMgr.AddGetter("MISSIONTIME", cpu => Shared.Vessel.missionTime);
            Shared.BindingMgr.AddGetter("OBT", cpu => new OrbitInfo(Shared.Vessel));
            Shared.BindingMgr.AddGetter("TIME", cpu => new TimeSpan(Planetarium.GetUniversalTime()));
            Shared.BindingMgr.AddGetter("SHIP", cpu => new VesselTarget(Shared));
            Shared.BindingMgr.AddGetter("STATUS", cpu => Shared.Vessel.situation.ToString());
            Shared.BindingMgr.AddGetter("STAGE", cpu => new StageValues(Shared.Vessel));
            Shared.BindingMgr.AddSetter("VESSELNAME", delegate(CPU cpu, object value) { Shared.Vessel.vesselName = value.ToString(); });
=======
            _shared.BindingMgr.AddGetter("ALT_APOAPSIS", cpu => _shared.Vessel.orbit.ApA);
            _shared.BindingMgr.AddGetter("ALT_PERIAPSIS", cpu => _shared.Vessel.orbit.PeA);
            _shared.BindingMgr.AddGetter("ALT_RADAR", cpu => _shared.Vessel.heightFromTerrain > 0 ? Mathf.Min(_shared.Vessel.heightFromTerrain, (float)_shared.Vessel.altitude) : (float)_shared.Vessel.altitude);
            _shared.BindingMgr.AddGetter("ANGULARVELOCITY", cpu => _shared.Vessel.transform.InverseTransformDirection(_shared.Vessel.rigidbody.angularVelocity));
            _shared.BindingMgr.AddGetter("COMMRANGE", cpu => VesselUtils.GetCommRange(_shared.Vessel));
            _shared.BindingMgr.AddGetter("ENCOUNTER", cpu => VesselUtils.TryGetEncounter(_shared.Vessel,_shared));
            _shared.BindingMgr.AddGetter("ETA_APOAPSIS", cpu => _shared.Vessel.orbit.timeToAp);
            _shared.BindingMgr.AddGetter("ETA_PERIAPSIS", cpu => _shared.Vessel.orbit.timeToPe);
            _shared.BindingMgr.AddGetter("ETA_TRANSITION", cpu => _shared.Vessel.orbit.EndUT - Planetarium.GetUniversalTime());
            _shared.BindingMgr.AddGetter("INCOMMRANGE", cpu => Convert.ToDouble(CheckCommRange(_shared.Vessel)));
            _shared.BindingMgr.AddGetter("MISSIONTIME", cpu => _shared.Vessel.missionTime);
            _shared.BindingMgr.AddGetter("OBT", cpu => new OrbitInfo( _shared.Vessel.orbit,_shared));
            _shared.BindingMgr.AddGetter("TIME", cpu => new TimeSpan(Planetarium.GetUniversalTime()));
            _shared.BindingMgr.AddGetter("SHIP", cpu => new VesselTarget(_shared));
            _shared.BindingMgr.AddGetter("STATUS", cpu => _shared.Vessel.situation.ToString());
            _shared.BindingMgr.AddGetter("STAGE", cpu => new StageValues(_shared.Vessel));
            _shared.BindingMgr.AddSetter("VESSELNAME", delegate(CPU cpu, object value) { _shared.Vessel.vesselName = value.ToString(); });
>>>>>>> be7e3542

            Shared.BindingMgr.AddGetter("NEXTNODE", delegate
                {
                    var vessel = Shared.Vessel;
                    if (vessel.patchedConicSolver.maneuverNodes.Count == 0)
                    {
                        throw new Exception("No maneuver nodes present!");
                    }

                    return Node.FromExisting(vessel, vessel.patchedConicSolver.maneuverNodes[0], shared);
                });

            // These are now considered shortcuts to SHIP:suffix
            foreach (var scName in VesselTarget.ShortCuttableShipSuffixes)
            {
                var cName = scName;
                Shared.BindingMgr.AddGetter(scName, cpu => new VesselTarget(Shared).GetSuffix(cName));
            }
        }
            
        private static bool CheckCommRange(Vessel vessel)
        {
            return (VesselUtils.GetDistanceToHome(vessel) < VesselUtils.GetCommRange(vessel));
        }
    }
}<|MERGE_RESOLUTION|>--- conflicted
+++ resolved
@@ -14,43 +14,23 @@
         {
             Shared = shared;
 
-<<<<<<< HEAD
             Shared.BindingMgr.AddGetter("ALT_APOAPSIS", cpu => Shared.Vessel.orbit.ApA);
             Shared.BindingMgr.AddGetter("ALT_PERIAPSIS", cpu => Shared.Vessel.orbit.PeA);
             Shared.BindingMgr.AddGetter("ALT_RADAR", cpu => Convert.ToDouble(Shared.Vessel.heightFromTerrain > 0 ? Mathf.Min(Shared.Vessel.heightFromTerrain, (float)Shared.Vessel.altitude) : (float)Shared.Vessel.altitude));
             Shared.BindingMgr.AddGetter("ANGULARVELOCITY", cpu => Shared.Vessel.transform.InverseTransformDirection(Shared.Vessel.rigidbody.angularVelocity));
             Shared.BindingMgr.AddGetter("COMMRANGE", cpu => VesselUtils.GetCommRange(Shared.Vessel));
-            Shared.BindingMgr.AddGetter("ENCOUNTER", cpu => VesselUtils.TryGetEncounter(Shared.Vessel));
+            Shared.BindingMgr.AddGetter("ENCOUNTER", cpu => VesselUtils.TryGetEncounter(Shared.Vessel,Shared));
             Shared.BindingMgr.AddGetter("ETA_APOAPSIS", cpu => Shared.Vessel.orbit.timeToAp);
             Shared.BindingMgr.AddGetter("ETA_PERIAPSIS", cpu => Shared.Vessel.orbit.timeToPe);
             Shared.BindingMgr.AddGetter("ETA_TRANSITION", cpu => Shared.Vessel.orbit.EndUT - Planetarium.GetUniversalTime());
             Shared.BindingMgr.AddGetter("INCOMMRANGE", cpu => Convert.ToDouble(CheckCommRange(Shared.Vessel)));
             Shared.BindingMgr.AddGetter("MISSIONTIME", cpu => Shared.Vessel.missionTime);
-            Shared.BindingMgr.AddGetter("OBT", cpu => new OrbitInfo(Shared.Vessel));
+            Shared.BindingMgr.AddGetter("OBT", cpu => new OrbitInfo(Shared.Vessel,Shared));
             Shared.BindingMgr.AddGetter("TIME", cpu => new TimeSpan(Planetarium.GetUniversalTime()));
             Shared.BindingMgr.AddGetter("SHIP", cpu => new VesselTarget(Shared));
             Shared.BindingMgr.AddGetter("STATUS", cpu => Shared.Vessel.situation.ToString());
             Shared.BindingMgr.AddGetter("STAGE", cpu => new StageValues(Shared.Vessel));
             Shared.BindingMgr.AddSetter("VESSELNAME", delegate(CPU cpu, object value) { Shared.Vessel.vesselName = value.ToString(); });
-=======
-            _shared.BindingMgr.AddGetter("ALT_APOAPSIS", cpu => _shared.Vessel.orbit.ApA);
-            _shared.BindingMgr.AddGetter("ALT_PERIAPSIS", cpu => _shared.Vessel.orbit.PeA);
-            _shared.BindingMgr.AddGetter("ALT_RADAR", cpu => _shared.Vessel.heightFromTerrain > 0 ? Mathf.Min(_shared.Vessel.heightFromTerrain, (float)_shared.Vessel.altitude) : (float)_shared.Vessel.altitude);
-            _shared.BindingMgr.AddGetter("ANGULARVELOCITY", cpu => _shared.Vessel.transform.InverseTransformDirection(_shared.Vessel.rigidbody.angularVelocity));
-            _shared.BindingMgr.AddGetter("COMMRANGE", cpu => VesselUtils.GetCommRange(_shared.Vessel));
-            _shared.BindingMgr.AddGetter("ENCOUNTER", cpu => VesselUtils.TryGetEncounter(_shared.Vessel,_shared));
-            _shared.BindingMgr.AddGetter("ETA_APOAPSIS", cpu => _shared.Vessel.orbit.timeToAp);
-            _shared.BindingMgr.AddGetter("ETA_PERIAPSIS", cpu => _shared.Vessel.orbit.timeToPe);
-            _shared.BindingMgr.AddGetter("ETA_TRANSITION", cpu => _shared.Vessel.orbit.EndUT - Planetarium.GetUniversalTime());
-            _shared.BindingMgr.AddGetter("INCOMMRANGE", cpu => Convert.ToDouble(CheckCommRange(_shared.Vessel)));
-            _shared.BindingMgr.AddGetter("MISSIONTIME", cpu => _shared.Vessel.missionTime);
-            _shared.BindingMgr.AddGetter("OBT", cpu => new OrbitInfo( _shared.Vessel.orbit,_shared));
-            _shared.BindingMgr.AddGetter("TIME", cpu => new TimeSpan(Planetarium.GetUniversalTime()));
-            _shared.BindingMgr.AddGetter("SHIP", cpu => new VesselTarget(_shared));
-            _shared.BindingMgr.AddGetter("STATUS", cpu => _shared.Vessel.situation.ToString());
-            _shared.BindingMgr.AddGetter("STAGE", cpu => new StageValues(_shared.Vessel));
-            _shared.BindingMgr.AddSetter("VESSELNAME", delegate(CPU cpu, object value) { _shared.Vessel.vesselName = value.ToString(); });
->>>>>>> be7e3542
 
             Shared.BindingMgr.AddGetter("NEXTNODE", delegate
                 {
@@ -60,7 +40,7 @@
                         throw new Exception("No maneuver nodes present!");
                     }
 
-                    return Node.FromExisting(vessel, vessel.patchedConicSolver.maneuverNodes[0], shared);
+                    return Node.FromExisting(vessel, vessel.patchedConicSolver.maneuverNodes[0], Shared);
                 });
 
             // These are now considered shortcuts to SHIP:suffix
