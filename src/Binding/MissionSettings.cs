--- conflicted
+++ resolved
@@ -50,11 +50,7 @@
                     var body = currentTarget as CelestialBody;
                     if (body != null)
                     {
-<<<<<<< HEAD
-                        return new BodyTarget(body, Shared.Vessel);
-=======
-                        return new BodyTarget(body, _shared);
->>>>>>> be7e3542
+                        return new BodyTarget(body, Shared);
                     }
                     var dockingNode = currentTarget as ModuleDockingNode;
                     if (dockingNode != null)
