--- conflicted
+++ resolved
@@ -20,27 +20,16 @@
             var lex = new Lexicon();
             var nested = new Lexicon();
 
-<<<<<<< HEAD
             lex[new StringValue("key1")] = new StringValue("value1");
-            lex[new StringValue("key2")] = new ScalarIntValue(1);
+            lex[new StringValue("2")]    = new ScalarIntValue(10);
+            lex[new ScalarIntValue(2)]   = new ScalarIntValue(11); // make sure int 2 is different than string "2"
             lex[new StringValue("key3")] = nested;
-=======
-            lex["key1"] = "value1";
-            lex["2"] = 10;
-            lex[2] = 11; // make sure int 2 is different than string "2"
-            lex["key3"] = nested;
->>>>>>> 179946be
 
             nested[new StringValue("nested1")] = new StringValue("nested1value");
             nested[new StringValue("nested2")] = new StringValue("nested2value");
 
-<<<<<<< HEAD
-            var lines = new[] { "LEXICON of 3 items:", "[\"key1\"]= value1", "[\"key2\"]= 1", "[\"key3\"]= LEXICON of 2 items:",
-                "  [\"nested1\"]= nested1value", "  [\"nested2\"]= nested2value"};
-=======
             var lines = new string[] { "LEXICON of 4 items:", "[\"key1\"] = \"value1\"", "[\"2\"] = 10", "[2] = 11", "[\"key3\"] = LEXICON of 2 items:",
                 "  [\"nested1\"] = \"nested1value\"", "  [\"nested2\"] = \"nested2value\""};
->>>>>>> 179946be
 
             Assert.AreEqual(string.Join(Environment.NewLine, lines), Serialize(lex));
         }
