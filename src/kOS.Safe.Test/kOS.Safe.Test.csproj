﻿<?xml version="1.0" encoding="utf-8"?>
<Project ToolsVersion="4.0" DefaultTargets="Build" xmlns="http://schemas.microsoft.com/developer/msbuild/2003">
  <PropertyGroup>
    <Configuration Condition=" '$(Configuration)' == '' ">Debug</Configuration>
    <Platform Condition=" '$(Platform)' == '' ">AnyCPU</Platform>
    <ProjectGuid>{C9A42A44-DDC8-4D6C-8A16-D7F30F494B46}</ProjectGuid>
    <OutputType>Library</OutputType>
    <AppDesignerFolder>Properties</AppDesignerFolder>
    <RootNamespace>kOS.Safe.Test</RootNamespace>
    <AssemblyName>kOS.Safe.Test</AssemblyName>
    <TargetFrameworkVersion>v3.5</TargetFrameworkVersion>
    <FileAlignment>512</FileAlignment>
  </PropertyGroup>
  <PropertyGroup Condition=" '$(Configuration)|$(Platform)' == 'Debug|AnyCPU' ">
    <DebugSymbols>true</DebugSymbols>
    <DebugType>full</DebugType>
    <Optimize>false</Optimize>
    <OutputPath>bin\Debug\</OutputPath>
    <DefineConstants>DEBUG;TRACE</DefineConstants>
    <ErrorReport>prompt</ErrorReport>
    <WarningLevel>4</WarningLevel>
  </PropertyGroup>
  <PropertyGroup Condition=" '$(Configuration)|$(Platform)' == 'Release|AnyCPU' ">
    <DebugType>pdbonly</DebugType>
    <Optimize>true</Optimize>
    <OutputPath>bin\Release\</OutputPath>
    <DefineConstants>TRACE</DefineConstants>
    <ErrorReport>prompt</ErrorReport>
    <WarningLevel>4</WarningLevel>
  </PropertyGroup>
  <ItemGroup>
    <Reference Include="NSubstitute, Version=1.8.1.0, Culture=neutral, PublicKeyToken=92dd2e9066daa5ca, processorArchitecture=MSIL">
      <HintPath>..\packages\NSubstitute.1.8.1.0\lib\net35\NSubstitute.dll</HintPath>
      <Private>True</Private>
    </Reference>
    <Reference Include="nunit.framework, Version=2.6.4.14350, Culture=neutral, PublicKeyToken=96d09a1eb7f44a77, processorArchitecture=MSIL">
      <HintPath>..\packages\NUnit.2.6.4\lib\nunit.framework.dll</HintPath>
      <Private>True</Private>
    </Reference>
    <Reference Include="System" />
    <Reference Include="System.Core" />
    <Reference Include="System.Xml.Linq" />
    <Reference Include="System.Data.DataSetExtensions" />
    <Reference Include="System.Data" />
    <Reference Include="System.Xml" />
  </ItemGroup>
  <ItemGroup>
    <Compile Include="Collections\MixedCollectionPrintingTest.cs" />
    <Compile Include="Compilation\AssemblyTest.cs" />
    <Compile Include="Structures\BooleanValueTest.cs" />
    <Compile Include="Structures\ScalarValueTest.cs" />
    <Compile Include="Structures\StringValueTest.cs" />
    <Compile Include="Structure\ClampSetSuffixTest.cs" />
    <Compile Include="Collections\LexiconTest.cs" />
    <Compile Include="Collections\ListValueTest.cs" />
    <Compile Include="Structure\NoArgsSuffixTest.cs" />
    <Compile Include="Opcode\FakeCpu.cs" />
    <Compile Include="Opcode\OpcodeGetIndexText.cs" />
    <Compile Include="Opcode\OpcodeSetIndexTest.cs" />
    <Compile Include="Structure\SetSuffixTest.cs" />
    <Compile Include="Structure\StructureSuffixIntegrationTest.cs" />
    <Compile Include="Structure\StructureTest.cs" />
    <Compile Include="Properties\AssemblyInfo.cs" />
    <Compile Include="TestLogger.cs" />
    <Compile Include="Structure\TwoArgsVoidSuffixTest.cs" />
    <Compile Include="Collections\QueueValueTest.cs" />
    <Compile Include="Collections\StackValueTest.cs" />
    <Compile Include="Serialization\JSONFormatterTest.cs" />
    <Compile Include="Serialization\TerminalFormatterTest.cs" />
  </ItemGroup>
  <ItemGroup>
    <ProjectReference Include="..\kOS.Safe\kOS.Safe.csproj">
      <Project>{590FFDA8-7B44-4BC3-A12A-5FFE2BB7D8FD}</Project>
      <Name>kOS.Safe</Name>
    </ProjectReference>
  </ItemGroup>
  <ItemGroup>
    <None Include="packages.config" />
  </ItemGroup>
  <Import Project="$(MSBuildToolsPath)\Microsoft.CSharp.targets" />
  <!-- To modify your build process, add your task inside one of the targets below and uncomment it. 
       Other similar extension points exist, see Microsoft.Common.targets.
  <Target Name="BeforeBuild">
  </Target>
  <Target Name="AfterBuild">
  </Target>
  -->
<<<<<<< HEAD
  <ItemGroup>
    <Folder Include="Serialization\" />
  </ItemGroup>
  <ItemGroup>
    <Content Include="ProfilingSessions\Session20160127_233127.sdps" />
    <Content Include="ProfilingSessions\Session20160127_233506.sdps" />
  </ItemGroup>
=======
  <ItemGroup />
>>>>>>> fa0489b4
</Project><|MERGE_RESOLUTION|>--- conflicted
+++ resolved
@@ -85,15 +85,7 @@
   <Target Name="AfterBuild">
   </Target>
   -->
-<<<<<<< HEAD
   <ItemGroup>
     <Folder Include="Serialization\" />
   </ItemGroup>
-  <ItemGroup>
-    <Content Include="ProfilingSessions\Session20160127_233127.sdps" />
-    <Content Include="ProfilingSessions\Session20160127_233506.sdps" />
-  </ItemGroup>
-=======
-  <ItemGroup />
->>>>>>> fa0489b4
 </Project>