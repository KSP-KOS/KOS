<<<<<<< HEAD
﻿using System;
using System.Collections.Generic;
using System.Linq;
using System.Text;
using UnityEngine;
using kOS.Screen;
=======
﻿using KSP.IO;
using KSP.Testing;
using UnityEngine;
using kOS.Context;
using kOS.Suffixed;
using File = kOS.Persistance.File;
>>>>>>> 7c049dc1

namespace kOS
{
    public class Core : MonoBehaviour
    {
<<<<<<< HEAD
        public static kOS.Suffixed.VersionInfo VersionInfo = new kOS.Suffixed.VersionInfo(0, 9.3);

        public static Core Fetch; 
        public TermWindow Window;
        private int CPUIdAccumulator;
        private SharedObjects _shared;
        
=======
        public static VersionInfo VersionInfo = new VersionInfo(0, 11.0);

        public static Core Fetch;
        public TerminalWindow Window;

>>>>>>> 7c049dc1
        public void Awake()
        {
            // This thing gets instantiated 4 times by KSP for some reason
            if (Fetch != null) return;
            Fetch = this;

<<<<<<< HEAD
                var gObj = new GameObject("kOSTermWindow", typeof(TermWindow));
                UnityEngine.Object.DontDestroyOnLoad(gObj);
                Window = (TermWindow)gObj.GetComponent(typeof(TermWindow));
            }
=======
            var gObj = new GameObject("kOSTermWindow", typeof (TerminalWindow));
            DontDestroyOnLoad(gObj);
            Window = (TerminalWindow) gObj.GetComponent(typeof (TerminalWindow));
            Window.Core = this;
>>>>>>> 7c049dc1
        }

        public void SaveSettings()
        {
<<<<<<< HEAD
            //var writer = KSP.IO.BinaryReader.CreateForType<File>(HighLogic.fetch.GameSaveFolder + "/");
=======
            BinaryReader.CreateForType<File>(HighLogic.fetch.GameSaveFolder + "/");
>>>>>>> 7c049dc1
        }

        public static void Debug(string line)
        {
        }

<<<<<<< HEAD
        public static void OpenWindow(SharedObjects shared)
=======
        public static void OpenWindow(ICPU cpu)
>>>>>>> 7c049dc1
        {
            Fetch.Window.AttachTo(shared);
            Fetch.Window.Open();
        }

<<<<<<< HEAD
        internal static void ToggleWindow(SharedObjects shared)
=======
        internal static void ToggleWindow(ICPU cpu)
>>>>>>> 7c049dc1
        {
            Fetch.Window.AttachTo(shared);
            Fetch.Window.Toggle();
        }

<<<<<<< HEAD
        void OnGUI()
        {
        }


=======
        public static void CloseWindow(ICPU cpu)
        {
            Fetch.Window.AttachTo(cpu);
            Fetch.Window.Close();
        }
>>>>>>> 7c049dc1
    }

    public class CoreInitializer : UnitTest
    {
        public CoreInitializer()
        {
            var gameobject = new GameObject("kOSCore", typeof (Core));
            Object.DontDestroyOnLoad(gameobject);
        }
    }
}<|MERGE_RESOLUTION|>--- conflicted
+++ resolved
@@ -1,111 +1,70 @@
-<<<<<<< HEAD
 ﻿using System;
 using System.Collections.Generic;
 using System.Linq;
 using System.Text;
 using UnityEngine;
 using kOS.Screen;
-=======
-﻿using KSP.IO;
-using KSP.Testing;
-using UnityEngine;
-using kOS.Context;
 using kOS.Suffixed;
-using File = kOS.Persistance.File;
->>>>>>> 7c049dc1
 
 namespace kOS
 {
     public class Core : MonoBehaviour
     {
-<<<<<<< HEAD
-        public static kOS.Suffixed.VersionInfo VersionInfo = new kOS.Suffixed.VersionInfo(0, 9.3);
+        public static VersionInfo VersionInfo = new VersionInfo(0, 11.0);
 
         public static Core Fetch; 
         public TermWindow Window;
-        private int CPUIdAccumulator;
         private SharedObjects _shared;
         
-=======
-        public static VersionInfo VersionInfo = new VersionInfo(0, 11.0);
-
-        public static Core Fetch;
-        public TerminalWindow Window;
-
->>>>>>> 7c049dc1
         public void Awake()
         {
             // This thing gets instantiated 4 times by KSP for some reason
             if (Fetch != null) return;
             Fetch = this;
 
-<<<<<<< HEAD
-                var gObj = new GameObject("kOSTermWindow", typeof(TermWindow));
-                UnityEngine.Object.DontDestroyOnLoad(gObj);
-                Window = (TermWindow)gObj.GetComponent(typeof(TermWindow));
-            }
-=======
-            var gObj = new GameObject("kOSTermWindow", typeof (TerminalWindow));
-            DontDestroyOnLoad(gObj);
-            Window = (TerminalWindow) gObj.GetComponent(typeof (TerminalWindow));
-            Window.Core = this;
->>>>>>> 7c049dc1
+            var gObj = new GameObject("kOSTermWindow", typeof(TermWindow));
+            UnityEngine.Object.DontDestroyOnLoad(gObj);
+            Window = (TermWindow)gObj.GetComponent(typeof(TermWindow));
         }
 
         public void SaveSettings()
         {
-<<<<<<< HEAD
             //var writer = KSP.IO.BinaryReader.CreateForType<File>(HighLogic.fetch.GameSaveFolder + "/");
-=======
-            BinaryReader.CreateForType<File>(HighLogic.fetch.GameSaveFolder + "/");
->>>>>>> 7c049dc1
         }
 
         public static void Debug(string line)
         {
         }
 
-<<<<<<< HEAD
         public static void OpenWindow(SharedObjects shared)
-=======
-        public static void OpenWindow(ICPU cpu)
->>>>>>> 7c049dc1
         {
             Fetch.Window.AttachTo(shared);
             Fetch.Window.Open();
         }
 
-<<<<<<< HEAD
         internal static void ToggleWindow(SharedObjects shared)
-=======
-        internal static void ToggleWindow(ICPU cpu)
->>>>>>> 7c049dc1
         {
             Fetch.Window.AttachTo(shared);
             Fetch.Window.Toggle();
         }
 
-<<<<<<< HEAD
         void OnGUI()
         {
         }
 
-
-=======
-        public static void CloseWindow(ICPU cpu)
+        public static void CloseWindow(SharedObjects shared)
         {
-            Fetch.Window.AttachTo(cpu);
+            Fetch.Window.AttachTo(shared);
             Fetch.Window.Close();
         }
->>>>>>> 7c049dc1
     }
 
-    public class CoreInitializer : UnitTest
+    public class CoreInitializer : KSP.Testing.UnitTest
     {
         public CoreInitializer()
         {
             var gameobject = new GameObject("kOSCore", typeof (Core));
-            Object.DontDestroyOnLoad(gameobject);
+            UnityEngine.Object.DontDestroyOnLoad(gameobject);
         }
     }
 }