--- conflicted
+++ resolved
@@ -6,404 +6,403 @@
 
 namespace kOS
 {
-    public class VesselUtils
-    {
-        public static List<Part> GetListOfActivatedEngines(Vessel vessel)
-        {
-            var retList = new List<Part>();
-
-            foreach (Part part in vessel.Parts)
+  public class VesselUtils
+  {
+    public static List<Part> GetListOfActivatedEngines(Vessel vessel)
+    {
+      var retList = new List<Part>();
+
+      foreach (Part part in vessel.Parts)
+      {
+        foreach (PartModule module in part.Modules)
+        {
+          if (module is ModuleEngines)
+          {
+            var engineMod = (ModuleEngines)module;
+
+            if (engineMod.getIgnitionState)
             {
-                foreach (PartModule module in part.Modules)
-                {
-                    if (module is ModuleEngines)
-                    {
-                        var engineMod = (ModuleEngines)module;
-
-                        if (engineMod.getIgnitionState)
-                        {
-                            retList.Add(part);
-                        }
-                    }
-                }
+              retList.Add(part);
             }
-
-            return retList;
-        }
-
-        public static bool TryGetResource(Vessel vessel, string resourceName, out double total)
-        {
-            bool resourceIsFound = false;
-            total = 0;
-            resourceName = resourceName.ToUpper();
-
-            // Ensure the built-in resource types never produce an error, even if the particular vessel is incapable of carrying them
-            if (new[] { "LIQUIDFUEL", "ELECTRICCHARGE", "OXIDIZER", "INTAKEAIR", "SOLIDFUEL", "MONOPROPELLANT" }.Contains(resourceName)) resourceIsFound = true;
-
-            foreach (Part part in vessel.parts)
+          }
+        }
+      }
+
+      return retList;
+    }
+
+    public static bool TryGetResource(Vessel vessel, string resourceName, out double total)
+    {
+      bool resourceIsFound = false;
+      total = 0;
+      resourceName = resourceName.ToUpper();
+
+      // Ensure the built-in resource types never produce an error, even if the particular vessel is incapable of carrying them
+      if (new[] { "LIQUIDFUEL", "ELECTRICCHARGE", "OXIDIZER", "INTAKEAIR", "SOLIDFUEL", "MONOPROPELLANT" }.Contains(resourceName)) resourceIsFound = true;
+
+      foreach (Part part in vessel.parts)
+      {
+        foreach (PartResource resource in part.Resources)
+        {
+          if (resource.resourceName.ToUpper() == resourceName)
+          {
+            resourceIsFound = true;
+            total += resource.amount;
+          }
+        }
+      }
+
+      return resourceIsFound;
+    }
+
+    public static double GetResource(Vessel vessel, string resourceName)
+    {
+      double total = 0;
+      resourceName = resourceName.ToUpper();
+
+      foreach (Part part in vessel.parts)
+      {
+        foreach (PartResource resource in part.Resources)
+        {
+          if (resource.resourceName.ToUpper() == resourceName)
+          {
+            total += resource.amount;
+          }
+        }
+      }
+
+      return total;
+    }
+
+    public static double GetMaxThrust(Vessel vessel)
+    {
+      var thrust = 0.0;
+      ModuleEngines e;
+
+      foreach (Part p in vessel.parts)
+      {
+        foreach (PartModule pm in p.Modules)
+        {
+          if (!pm.isEnabled) continue;
+          if (pm is ModuleEngines)
+          {
+            e = (pm as ModuleEngines);
+            if (!e.EngineIgnited) continue;
+            thrust += (double)e.maxThrust;
+          }
+        }
+      }
+
+      return thrust;
+    }
+
+    public static Vessel TryGetVesselByName(String name, Vessel origin)
+    {
+      foreach (Vessel v in FlightGlobals.Vessels)
+      {
+        if (v != origin && v.vesselName.ToUpper() == name.ToUpper())
+        {
+          return v;
+        }
+      }
+
+      return null;
+    }
+
+    public static CelestialBody GetBodyByName(String name)
+    {
+      foreach (var body in FlightGlobals.fetch.bodies)
+      {
+        if (name.ToUpper() == body.name.ToUpper())
+        {
+          return body;
+        }
+      }
+
+      return null;
+    }
+
+    public static Vessel GetVesselByName(String name, Vessel origin)
+    {
+      Vessel vessel = TryGetVesselByName(name, origin);
+
+      if (vessel == null)
+      {
+        throw new kOSException("Vessel '" + name + "' not found");
+      }
+      else
+      {
+        return vessel;
+      }
+    }
+
+    public static void SetTarget(ITargetable val)
+    {
+      //if (val is Vessel)
+      //{
+      FlightGlobals.fetch.SetVesselTarget(val);
+      //}
+      //else if (val is CelestialBody)
+      //{/
+
+      // }
+    }
+
+    public static double GetCommRange(Vessel vessel)
+    {
+      double range = 100000;
+
+      foreach (Part part in vessel.parts)
+      {
+        if (part.partInfo.name == "longAntenna")
+        {
+          String status = ((ModuleAnimateGeneric)part.Modules["ModuleAnimateGeneric"]).status;
+
+          if (status == "Fixed" || status == "Locked")
+          {
+            range += 1000000;
+          }
+        }
+      }
+
+      foreach (Part part in vessel.parts)
+      {
+        if (part.partInfo.name == "mediumDishAntenna")
+        {   
+          String status = ((ModuleAnimateGeneric)part.Modules["ModuleAnimateGeneric"]).status;
+
+          if (status == "Fixed" || status == "Locked")
+          {
+            range *= 100;
+          }
+        }
+      }
+
+      foreach (Part part in vessel.parts)
+      {
+        if (part.partInfo.name == "commDish")
+        {
+          String status = ((ModuleAnimateGeneric)part.Modules["ModuleAnimateGeneric"]).status;
+
+          if (status == "Fixed" || status == "Locked")
+          {
+            range *= 200;
+          }
+        }
+      }
+
+      return range;
+    }
+
+    public static double GetDistanceToKerbinSurface(Vessel vessel)
+    {
+      foreach (var body in FlightGlobals.fetch.bodies)
+      {
+        if (body.name.ToUpper() == "KERBIN") return Vector3d.Distance(body.position, vessel.GetWorldPos3D()) - 600000; // Kerbin radius = 600,000
+      }
+
+      throw new kOSException("Planet Kerbin not found!");
+    }
+
+    public static float AngleDelta(float a, float b)
+    {
+      var delta = b - a;
+
+      while (delta > 180) delta -= 360;
+      while (delta < -180) delta += 360;
+
+      return delta;
+    }
+
+    public static float GetHeading(Vessel vessel)
+    {
+      var up = vessel.upAxis;
+      var north = GetNorthVector(vessel);
+      var headingQ = Quaternion.Inverse(Quaternion.Euler(90, 0, 0) * Quaternion.Inverse(vessel.GetTransform().rotation) * Quaternion.LookRotation(north, up));
+
+      return headingQ.eulerAngles.y;
+    }
+
+    public static float GetVelocityHeading(Vessel vessel)
+    {
+      var up = vessel.upAxis;
+      var north = GetNorthVector(vessel);
+      var headingQ = Quaternion.Inverse(Quaternion.Inverse(Quaternion.LookRotation(vessel.srf_velocity, up)) * Quaternion.LookRotation(north, up));
+
+      return headingQ.eulerAngles.y;
+    }
+
+    public static float GetTargetBearing(Vessel vessel, Vessel target)
+    {
+      return AngleDelta(GetHeading(vessel), GetTargetHeading(vessel, target));
+    }
+
+    public static float GetTargetHeading(Vessel vessel, Vessel target)
+    {
+      var up = vessel.upAxis;
+      var north = GetNorthVector(vessel);
+      var vector = Vector3d.Exclude(vessel.upAxis, target.GetWorldPos3D() - vessel.GetWorldPos3D()).normalized;
+      var headingQ = Quaternion.Inverse(Quaternion.Euler(90, 0, 0) * Quaternion.Inverse(Quaternion.LookRotation(vector, up)) * Quaternion.LookRotation(north, up));
+
+      return headingQ.eulerAngles.y;
+    }
+
+    public static Vector3d GetNorthVector(Vessel vessel)
+    {
+      return Vector3d.Exclude(vessel.upAxis, vessel.mainBody.transform.up);
+    }
+
+    public static object TryGetEncounter(Vessel vessel)
+    {
+      foreach (Orbit patch in vessel.patchedConicSolver.flightPlan)
+      {
+        if (patch.patchStartTransition == Orbit.PatchTransitionType.ENCOUNTER)
+        {
+          return new OrbitInfo(patch);
+        }
+      }
+
+      return "None";
+    }
+
+    public static void LandingLegsCtrl(Vessel vessel, bool state)
+    {
+      // This appears to work on all legs in 0.22
+      vessel.rootPart.SendEvent(state ? "LowerLeg" : "RaiseLeg");
+    }
+
+    internal static object GetLandingLegStatus(Vessel vessel)
+    {
+      bool atLeastOneLeg = false; // No legs at all? Always return false
+
+      foreach (Part p in vessel.parts)
+      {
+        if (p.Modules.OfType<ModuleLandingLeg>().Count() > 0)
+        {
+          atLeastOneLeg = true;
+
+          foreach (ModuleLandingLeg l in p.FindModulesImplementing<ModuleLandingLeg>())
+          {
+            if (l.savedLegState != (int)(ModuleLandingLeg.LegStates.DEPLOYED))
             {
-                foreach (PartResource resource in part.Resources)
-                {
-                    if (resource.resourceName.ToUpper() == resourceName)
-                    {
-                        resourceIsFound = true;
-                        total += resource.amount;
-                    }
-                }
+              // If just one leg is retracted, still moving, or broken return false.
+              return false;
             }
-
-            return resourceIsFound;
-        }
-
-        public static double GetResource(Vessel vessel, string resourceName)
-        {
-            double total = 0;
-            resourceName = resourceName.ToUpper();
-
-            foreach (Part part in vessel.parts)
+          }
+        }
+      }
+
+      return atLeastOneLeg;
+    }
+
+    public static object GetChuteStatus(Vessel vessel)
+    {
+      bool atLeastOneChute = false; // No chutes at all? Always return false
+
+      foreach (Part p in vessel.parts)
+      {
+        foreach (ModuleParachute c in p.FindModulesImplementing<ModuleParachute>())
+        {
+          atLeastOneChute = true;
+
+          if (c.deploymentState == ModuleParachute.deploymentStates.STOWED)
+          {
+            // If just one chute is not deployed return false
+            return false;
+          }
+        }
+      }
+
+      return atLeastOneChute;
+    }
+
+    public static void DeployParachutes(Vessel vessel, bool state)
+    {
+      if (vessel.mainBody.atmosphere && state)
+      {
+        foreach (Part p in vessel.parts)
+        {
+          if (p.Modules.OfType<ModuleParachute>().Count() > 0 && state)
+          {
+            foreach (ModuleParachute c in p.FindModulesImplementing<ModuleParachute>())
             {
-                foreach (PartResource resource in part.Resources)
-                {
-                    if (resource.resourceName.ToUpper() == resourceName)
-                    {
-                        total += resource.amount;
-                    }
-                }
-            }
-
-            return total;
-        }
-
-        public static double GetMaxThrust(Vessel vessel)
-        {
-            var thrust = 0.0;
-            ModuleEngines e;
-
-            foreach (Part p in vessel.parts)
-            {
-                foreach (PartModule pm in p.Modules)
-                {
-                    if (!pm.isEnabled) continue;
-                    if (pm is ModuleEngines)
-                    {
-                        e = (pm as ModuleEngines);
-                        if (!e.EngineIgnited) continue;
-                        thrust += (double)e.maxThrust;
-                    }
-                }
-            }
-
-            return thrust;
-        }
-
-        public static Vessel TryGetVesselByName(String name, Vessel origin)
-        {
-            foreach (Vessel v in FlightGlobals.Vessels)
-            {
-                if (v != origin && v.vesselName.ToUpper() == name.ToUpper())
-                {
-                    return v;
-                }
-            }
-
-            return null;
-        }
-
-        public static CelestialBody GetBodyByName(String name)
-        {
-            foreach (var body in FlightGlobals.fetch.bodies)
-            {
-                if (name.ToUpper() == body.name.ToUpper())
-                {
-                    return body;
-                }
-            }
-
-            return null;
-        }
-
-        public static Vessel GetVesselByName(String name, Vessel origin)
-        {
-            Vessel vessel = TryGetVesselByName(name, origin);
-
-            if (vessel == null)
-            {
-                throw new kOSException("Vessel '" + name + "' not found");
-            }
-            else
-            {
-                return vessel;
-            }
-        }
-
-        public static void SetTarget(ITargetable val)
-        {
-            //if (val is Vessel)
-            //{
-                FlightGlobals.fetch.SetVesselTarget(val);
-            //}
-            //else if (val is CelestialBody)
-            //{/
-                
-           // }
-        }
-
-        public static double GetCommRange(Vessel vessel)
-        {
-            double range = 100000;
-
-            foreach (Part part in vessel.parts)
-            {
-                if (part.partInfo.name == "longAntenna")
-                {
-                    String status = ((ModuleAnimateGeneric)part.Modules["ModuleAnimateGeneric"]).status;
-
-                    if (status == "Fixed" || status == "Locked")
-                    {
-                        range += 1000000;
-                    }
-                }
-            }
-
-            foreach (Part part in vessel.parts)
-            {
-                if (part.partInfo.name == "mediumDishAntenna")
-                {   
-                String status = ((ModuleAnimateGeneric)part.Modules["ModuleAnimateGeneric"]).status;
-
-                if (status == "Fixed" || status == "Locked")
-                {
-                    range *= 100;
-                }
-                }
-            }
-
-            foreach (Part part in vessel.parts)
-            {
-                if (part.partInfo.name == "commDish")
-                {
-                    String status = ((ModuleAnimateGeneric)part.Modules["ModuleAnimateGeneric"]).status;
-
-                    if (status == "Fixed" || status == "Locked")
-                    {
-                        range *= 200;
-                    }
-                }
-            }
-
-            return range;
-        }
-
-        public static double GetDistanceToKerbinSurface(Vessel vessel)
-        {
-            foreach (var body in FlightGlobals.fetch.bodies)
-            {
-                if (body.name.ToUpper() == "KERBIN") return Vector3d.Distance(body.position, vessel.GetWorldPos3D()) - 600000; // Kerbin radius = 600,000
-            }
-
-            throw new kOSException("Planet Kerbin not found!");
-        }
-
-        public static float AngleDelta(float a, float b)
-        {
-            var delta = b - a;
-
-            while (delta > 180) delta -= 360;
-            while (delta < -180) delta += 360;
-
-            return delta;
-        }
-
-        public static float GetHeading(Vessel vessel)
-        {
-            var up = vessel.upAxis;
-            var north = GetNorthVector(vessel);
-            var headingQ = Quaternion.Inverse(Quaternion.Euler(90, 0, 0) * Quaternion.Inverse(vessel.GetTransform().rotation) * Quaternion.LookRotation(north, up));
-
-            return headingQ.eulerAngles.y;
-        }
-
-        public static float GetVelocityHeading(Vessel vessel)
-        {
-            var up = vessel.upAxis;
-            var north = GetNorthVector(vessel);
-            var headingQ = Quaternion.Inverse(Quaternion.Inverse(Quaternion.LookRotation(vessel.srf_velocity, up)) * Quaternion.LookRotation(north, up));
-
-            return headingQ.eulerAngles.y;
-        }
-
-        public static float GetTargetBearing(Vessel vessel, Vessel target)
-        {
-            return AngleDelta(GetHeading(vessel), GetTargetHeading(vessel, target));
-        }
-
-        public static float GetTargetHeading(Vessel vessel, Vessel target)
-        {
-            var up = vessel.upAxis;
-            var north = GetNorthVector(vessel);
-            var vector = Vector3d.Exclude(vessel.upAxis, target.GetWorldPos3D() - vessel.GetWorldPos3D()).normalized;
-            var headingQ = Quaternion.Inverse(Quaternion.Euler(90, 0, 0) * Quaternion.Inverse(Quaternion.LookRotation(vector, up)) * Quaternion.LookRotation(north, up));
-
-            return headingQ.eulerAngles.y;
-        }
-
-        public static Vector3d GetNorthVector(Vessel vessel)
-        {
-            return Vector3d.Exclude(vessel.upAxis, vessel.mainBody.transform.up);
-        }
-
-        public static object TryGetEncounter(Vessel vessel)
-        {
-            foreach (Orbit patch in vessel.patchedConicSolver.flightPlan)
-            {
-                if (patch.patchStartTransition == Orbit.PatchTransitionType.ENCOUNTER)
-                {
-                    return new OrbitInfo(patch);
-                }
-            }
-
-            return "None";
-        }
-
-        public static void LandingLegsCtrl(Vessel vessel, bool state)
-        {
-            // This appears to work on all legs in 0.22
-            vessel.rootPart.SendEvent(state ? "LowerLeg" : "RaiseLeg");
-        }
-
-        internal static object GetLandingLegStatus(Vessel vessel)
-        {
-            bool atLeastOneLeg = false; // No legs at all? Always return false
-
-            foreach (Part p in vessel.parts)
-            {
-                if (p.Modules.OfType<ModuleLandingLeg>().Count() > 0)
-                {
-                    atLeastOneLeg = true;
-
-                    foreach (ModuleLandingLeg l in p.FindModulesImplementing<ModuleLandingLeg>())
-                    {
-                        if (l.savedLegState != (int)(ModuleLandingLeg.LegStates.DEPLOYED))
-                        {
-                            // If just one leg is retracted, still moving, or broken return false.
-                            return false;
-                        }
-                    }
-                }
-            }
-
-            return atLeastOneLeg;
-        }
-
-        public static object GetChuteStatus(Vessel vessel)
-        {
-            bool atLeastOneChute = false; // No chutes at all? Always return false
-
-            foreach (Part p in vessel.parts)
-            {
-                foreach (ModuleParachute c in p.FindModulesImplementing<ModuleParachute>())
-                {
-                    atLeastOneChute = true;
-
-                    if (c.deploymentState == ModuleParachute.deploymentStates.STOWED)
-                    {
-                        // If just one chute is not deployed return false
-                        return false;
-                    }
-                }
-            }
-
-            return atLeastOneChute;
-        }
-
-        public static void DeployParachutes(Vessel vessel, bool state)
-        {
-            if (vessel.mainBody.atmosphere && state)
-            {
-                foreach (Part p in vessel.parts)
-                {
-                    if (p.Modules.OfType<ModuleParachute>().Count() > 0 && state)
-                    {
-                        foreach (ModuleParachute c in p.FindModulesImplementing<ModuleParachute>())
-                        {
-                            if (c.deploymentState == ModuleParachute.deploymentStates.STOWED) //&& c.deployAltitude * 3 > vessel.heightFromTerrain)
-                            {
-                                c.DeployAction(null);
-                            }
-                        }
-                    }
-                }
-            }
-        }
-<<<<<<< HEAD
-        public static object InDirectSunlight(Vessel vessel)
-        {
-          bool DirectSunlight = false; // No panels at all? Always return false
-
-          foreach (Part p in vessel.parts)
-          {
-            foreach (ModuleDeployableSolarPanel c in p.FindModulesImplementing<ModuleDeployableSolarPanel>())
-            {
-              DirectSunlight = true;
-              foreach (var body in FlightGlobals.fetch.bodies)
+              if (c.deploymentState == ModuleParachute.deploymentStates.STOWED) //&& c.deployAltitude * 3 > vessel.heightFromTerrain)
               {
-                if (c.status.ToString().ToUpper() == "BLOCKED BY "+ body.name.ToUpper())
-                {
-                  // if blocked celestial body return false.
-                  return false;
-                }
+                c.DeployAction(null);
               }
             }
           }
-
-            return DirectSunlight;
-        }
-=======
-        public static object GetSolarPanelStatus(Vessel vessel)
-        {
-          bool atLeastOneSolarPanel = false; // No panels at all? Always return false
->>>>>>> b0cd359e
-
-          foreach (Part p in vessel.parts)
-          {
-            foreach (ModuleDeployableSolarPanel c in p.FindModulesImplementing<ModuleDeployableSolarPanel>())
+        }
+      }
+    }
+
+    public static object GetSolarPanelStatus(Vessel vessel)
+    {
+      bool atLeastOneSolarPanel = false; // No panels at all? Always return false
+
+      foreach (Part p in vessel.parts)
+      {
+        foreach (ModuleDeployableSolarPanel c in p.FindModulesImplementing<ModuleDeployableSolarPanel>())
+        {
+          atLeastOneSolarPanel = true;
+
+          if (c.panelState == ModuleDeployableSolarPanel.panelStates.RETRACTED)
+          {
+            // If just one panel is not deployed return false
+            return false;
+          }
+        }
+      }
+
+      return atLeastOneSolarPanel;
+    }
+
+    public static void SolarPanelCtrl(Vessel vessel, bool state)
+    {
+      vessel.rootPart.SendEvent(state ? "Extend" : "Retract");
+    }
+
+    public static object InDirectSunlight(Vessel vessel)
+    {
+      bool DirectSunlight = false; // No panels at all? Always return false
+
+      foreach (Part p in vessel.parts)
+      {
+        foreach (ModuleDeployableSolarPanel c in p.FindModulesImplementing<ModuleDeployableSolarPanel>())
+        {
+          DirectSunlight = true;
+          foreach (var body in FlightGlobals.fetch.bodies)
+          {
+            if (c.status.ToString().ToUpper() == "BLOCKED BY "+ body.name.ToUpper())
             {
-              atLeastOneSolarPanel = true;
-
-              if (c.panelState == ModuleDeployableSolarPanel.panelStates.RETRACTED)
-              {
-                // If just one panel is not deployed return false
-                return false;
-              }
+              // if blocked celestial body return false.
+              return false;
             }
           }
-
-          return atLeastOneSolarPanel;
-        }
-
-        public static void SolarPanelCtrl(Vessel vessel, bool state)
-        {
-            vessel.rootPart.SendEvent(state ? "Extend" : "Retract");
-        }
-        
-        public static float GetVesselLattitude(Vessel vessel)
-        {
-            float retVal = (float)vessel.latitude;
-
-            if (retVal > 90) return 90;
-            if (retVal < -90) return -90;
-
-            return retVal;
-        }
-
-        public static float GetVesselLongitude(Vessel vessel)
-        {
-            float retVal = (float)vessel.longitude;
-
-            while (retVal > 180) retVal -= 360;
-            while (retVal < -180) retVal += 360;
-
-            return retVal;
-        }
-    }
+        }
+      }
+
+      return DirectSunlight;
+    }
+
+    public static float GetVesselLattitude(Vessel vessel)
+    {
+      float retVal = (float)vessel.latitude;
+
+      if (retVal > 90) return 90;
+      if (retVal < -90) return -90;
+
+      return retVal;
+    }
+
+    public static float GetVesselLongitude(Vessel vessel)
+    {
+      float retVal = (float)vessel.longitude;
+
+      while (retVal > 180) retVal -= 360;
+      while (retVal < -180) retVal += 360;
+
+      return retVal;
+    }
+  }
 }