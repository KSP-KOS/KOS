﻿using System.Collections;
using System.Collections.Generic;
using System.Linq;

namespace kOS.Suffixed
{
    public class ListValue : SpecialValue, IIndexable
    {
        private readonly IList<object> list;

        public ListValue()
        {
            list = new List<object>();
        }

        public int Count
        {
            get { return list.Count; }
        }

        public override bool SetSuffix(string suffixName, object value)
        {
            switch (suffixName)
            {
                case "ADD":
                    list.Add(value);
                    return true;
                case "CONTAINS":
                    return list.Contains(value);
                case "REMOVE":
                    var index = int.Parse(value.ToString());
                    list.RemoveAt(index);
                    return true;
                default:
                    return false;
            }
        }

        public override object GetSuffix(string suffixName)
        {
            switch (suffixName)
            {
                case "CLEAR":
                    list.Clear();
                    return true;
                case "LENGTH":
                    return list.Count;
                case "ITERATOR":
                    return new Enumerator(list.GetEnumerator());
                case "COPY":
                    return new List<object>(list);
                default:
                    return string.Format("Suffix {0} Not Found", suffixName);
            }
        }

        public void Add(object toAdd)
        {
            list.Add(toAdd);
        }

        public override string ToString()
        {
            return "LIST(" + list.Count + ")";
        }

<<<<<<< HEAD
        #region IIndexable Members

        public object GetIndex(int index)
        {
            return list[index];
        }

        public void SetIndex(int index, object value)
        {
            list[index] = value;
        }

        #endregion
=======
        public bool Empty()
        {
            return !list.Any();
        }
>>>>>>> 9cb723b8
    }

    public class Enumerator : SpecialValue
    {
        private readonly IEnumerator enumerator;
        private readonly object lockObject = new object();
        private int index;

        public Enumerator(IEnumerator enumerator)
        {
            this.enumerator = enumerator;
        }

        public override object GetSuffix(string suffixName)
        {
            lock (lockObject)
            {
                switch (suffixName)
                {
                    case "RESET":
                        index = 0;
                        enumerator.Reset();
                        return true;
                    case "END":
                        var status = enumerator.MoveNext();
                        index++;
                        return !status;
                    case "INDEX":
                        return index;
                    case "VALUE":
                        return enumerator.Current;
                    case "ITERATOR":
                        return this;
                    default:
                        return string.Format("Suffix {0} Not Found", suffixName);
                }
            }
        }
    }
}<|MERGE_RESOLUTION|>--- conflicted
+++ resolved
@@ -64,7 +64,11 @@
             return "LIST(" + list.Count + ")";
         }
 
-<<<<<<< HEAD
+        public bool Empty()
+        {
+            return !list.Any();
+        }
+
         #region IIndexable Members
 
         public object GetIndex(int index)
@@ -78,12 +82,6 @@
         }
 
         #endregion
-=======
-        public bool Empty()
-        {
-            return !list.Any();
-        }
->>>>>>> 9cb723b8
     }
 
     public class Enumerator : SpecialValue
