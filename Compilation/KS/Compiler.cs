﻿using System;
using System.Collections.Generic;
using System.Linq;
using System.Text;

namespace kOS.Compilation.KS
{
    class Compiler
    {
        private CodePart _part;
        private Context _context;
        private List<Opcode> _currentCodeSection = null;
        private bool _addBranchDestination = false;
        private ParseNode _lastNode = null;
        private List<List<Opcode>> _breakList = new List<List<Opcode>>();
        private bool _compilingSetDestination = false;
        private bool _identifierIsVariable = false;

        private readonly Dictionary<string, string> _functionsOverloads = new Dictionary<string, string>() { { "round|1", "roundnearest" },
                                                                                                             { "round|2", "round"} };
        
        public CodePart Compile(ParseTree tree, Context context)
        {
            _part = new CodePart();
            _context = context;

            try
            {
                if (tree.Nodes.Count > 0)
                {
                    PreProcess(tree);
                    CompileProgram(tree);
                }
            }
            catch (Exception e)
            {
                if (_lastNode != null)
                {
                    throw new Exception(string.Format("Error parsing {0}: {1}", ConcatenateNodes(_lastNode), e.Message));
                }
                else
                {
                    throw;
                }
            }
            
            return _part;
        }

        private void CompileProgram(ParseTree tree)
        {
            _currentCodeSection = _part.MainCode;
            VisitNode(tree.Nodes[0]);

            if (_addBranchDestination)
            {
                AddOpcode(new OpcodeNOP());
            }
        }

        private Opcode AddOpcode(Opcode opcode, string destinationLabel)
        {
            opcode.Label = GetNextLabel(true);
            opcode.DestinationLabel = destinationLabel;
            _currentCodeSection.Add(opcode);
            _addBranchDestination = false;
            return opcode;
        }

        private Opcode AddOpcode(Opcode opcode)
        {
            return AddOpcode(opcode, "");
        }

        private string GetNextLabel(bool increment)
        {
            string newLabel = string.Format("KL_{0:0000}", _context.LabelIndex + 1);
            if (increment) _context.LabelIndex++;
            return newLabel;
        }

        private void PreProcess(ParseTree tree)
        {
            PreProcessStatements(tree.Nodes[0]);
        }

        private void PreProcessStatements(ParseNode node)
        {
            switch (node.Token.Type)
            {
                // statements that can have a lock inside
                case TokenType.Start:
                case TokenType.instruction_block:
                case TokenType.instruction:
                case TokenType.if_stmt:
                case TokenType.until_stmt:
                    PreProcessChildNodes(node);
                    break;
                case TokenType.on_stmt:
                    PreProcessChildNodes(node);
                    PreProcessOnStatement(node);
                    break;
                case TokenType.when_stmt:
                    PreProcessChildNodes(node);
                    PreProcessWhenStatement(node);
                    break;
                case TokenType.wait_stmt:
                    PreProcessWaitStatement(node);
                    break;
                case TokenType.lock_stmt:
                    PreProcessLockStatement(node);
                    break;
                default:
                    break;
            }
        }

        private void PreProcessChildNodes(ParseNode node)
        {
            foreach (ParseNode childNode in node.Nodes)
            {
                PreProcessStatements(childNode);
            }
        }

        private void PreProcessOnStatement(ParseNode node)
        {
            string triggerIdentifier = "on-" + node.Token.StartPos.ToString();
            Trigger triggerObject = _context.Triggers.GetTrigger(triggerIdentifier);
            triggerObject.SetTriggerVariable(GetIdentifierText(node));

            _currentCodeSection = triggerObject.Code;
            AddOpcode(new OpcodePush(triggerObject.VariableNameOldValue));
            AddOpcode(new OpcodePush(triggerObject.VariableName));
            AddOpcode(new OpcodeCompareEqual());
            AddOpcode(new OpcodeLogicNot());
            Opcode branchOpcode = AddOpcode(new OpcodeBranchIfFalse());
            VisitNode(node.Nodes[2]);
            AddOpcode(new OpcodePush(null)).DestinationLabel = triggerObject.GetFunctionLabel();
            AddOpcode(new OpcodeRemoveTrigger());
            Opcode eofOpcode = AddOpcode(new OpcodeEOF());
            branchOpcode.DestinationLabel = eofOpcode.Label;
        }

        private void PreProcessWhenStatement(ParseNode node)
        {
            string triggerIdentifier = "when-" + node.Token.StartPos.ToString();
            Trigger triggerObject = _context.Triggers.GetTrigger(triggerIdentifier);

            _currentCodeSection = triggerObject.Code;
            VisitNode(node.Nodes[1]);
            Opcode branchOpcode = AddOpcode(new OpcodeBranchIfFalse());
            VisitNode(node.Nodes[3]);
            AddOpcode(new OpcodePush(null)).DestinationLabel = triggerObject.GetFunctionLabel();
            AddOpcode(new OpcodeRemoveTrigger());
            Opcode eofOpcode = AddOpcode(new OpcodeEOF());
            branchOpcode.DestinationLabel = eofOpcode.Label;
        }

        private void PreProcessWaitStatement(ParseNode node)
        {
            if (node.Nodes.Count == 4)
            {
                // wait condition
                string triggerIdentifier = "wait-" + node.Token.StartPos.ToString();
                Trigger triggerObject = _context.Triggers.GetTrigger(triggerIdentifier);

                _currentCodeSection = triggerObject.Code;
                VisitNode(node.Nodes[2]);
                Opcode branchOpcode = AddOpcode(new OpcodeBranchIfFalse());
                AddOpcode(new OpcodeEndWait());
                AddOpcode(new OpcodePush(null)).DestinationLabel = triggerObject.GetFunctionLabel();
                AddOpcode(new OpcodeRemoveTrigger());
                Opcode eofOpcode = AddOpcode(new OpcodeEOF());
                branchOpcode.DestinationLabel = eofOpcode.Label;
            }
        }

        private string ConcatenateNodes(ParseNode node)
        {
            string concatenated = node.Token.Text;

            if (node.Nodes.Count > 0)
            {
                foreach (ParseNode childNode in node.Nodes)
                {
                    concatenated += ConcatenateNodes(childNode);
                }
            }

            return concatenated;
        }

        private void PreProcessLockStatement(ParseNode node)
        {
            string lockIdentifier = node.Nodes[1].Token.Text;
            Lock lockObject = _context.Locks.GetLock(lockIdentifier);
            int expressionHash = ConcatenateNodes(node.Nodes[3]).GetHashCode();

            if (!lockObject.IsInitialized())
            {
                // initialization code
                _currentCodeSection = lockObject.InitializationCode;
                AddOpcode(new OpcodePush(lockObject.PointerIdentifier));
                AddOpcode(new OpcodePush(null)).DestinationLabel = lockObject.DefaultLabel;
                AddOpcode(new OpcodeStore());

                if (lockObject.IsSystemLock())
                {
                    // add trigger
                    string triggerIdentifier = "lock-" + lockObject.Identifier;
                    Trigger triggerObject = _context.Triggers.GetTrigger(triggerIdentifier);

                    _currentCodeSection = triggerObject.Code;
                    AddOpcode(new OpcodePush("$" + lockObject.Identifier));
                    AddOpcode(new OpcodeCall(lockObject.PointerIdentifier));
                    AddOpcode(new OpcodeStore());
                    AddOpcode(new OpcodeEOF());
                }

                // default function
                _currentCodeSection = lockObject.GetLockFunction(0);
                AddOpcode(new OpcodePush("$" + lockObject.Identifier)).Label = lockObject.DefaultLabel;
                AddOpcode(new OpcodeReturn());
            }

            // function code
            _currentCodeSection = lockObject.GetLockFunction(expressionHash);
            VisitNode(node.Nodes[3]);
            AddOpcode(new OpcodeReturn());
        }

        private void PushBreakList()
        {
            List<Opcode> list = new List<Opcode>();
            _breakList.Add(list);
        }

        private void AddToBreakList(Opcode opcode)
        {
            if (_breakList.Count > 0)
            {
                List<Opcode> list = _breakList[_breakList.Count - 1];
                list.Add(opcode);
            }
        }

        private void PopBreakList(string label)
        {
            if (_breakList.Count > 0)
            {
                List<Opcode> list = _breakList[_breakList.Count - 1];
                if (list != null)
                {
                    _breakList.Remove(list);
                    foreach (Opcode opcode in list)
                    {
                        opcode.DestinationLabel = label;
                    }
                }
            }
        }

        private void VisitNode(ParseNode node)
        {
            _lastNode = node;

            switch (node.Token.Type)
            {
                case TokenType.Start:
                case TokenType.instruction_block:
                case TokenType.instruction:
                    VisitChildNodes(node);
                    break;
                case TokenType.set_stmt:
                    VisitSetStatement(node);
                    break;
                case TokenType.if_stmt:
                    VisitIfStatement(node);
                    break;
                case TokenType.until_stmt:
                    VisitUntilStatement(node);
                    break;
                case TokenType.lock_stmt:
                    VisitLockStatement(node);
                    break;
                case TokenType.unlock_stmt:
                    VisitUnlockStatement(node);
                    break;
                case TokenType.print_stmt:
                    VisitPrintStatement(node);
                    break;
                case TokenType.on_stmt:
                    VisitOnStatement(node);
                    break;
                case TokenType.toggle_stmt:
                    VisitToggleStatement(node);
                    break;
                case TokenType.wait_stmt:
                    VisitWaitStatement(node);
                    break;
                case TokenType.when_stmt:
                    VisitWhenStatement(node);
                    break;
                case TokenType.onoff_stmt:
                    VisitOnOffStatement(node);
                    break;
                case TokenType.stage_stmt:
                    VisitStageStatement(node);
                    break;
                case TokenType.clear_stmt:
                    VisitClearStatement(node);
                    break;
                case TokenType.add_stmt:
                    VisitAddStatement(node);
                    break;
                case TokenType.remove_stmt:
                    VisitRemoveStatement(node);
                    break;
                case TokenType.log_stmt:
                    VisitLogStatement(node);
                    break;
                case TokenType.break_stmt:
                    VisitBreakStatement(node);
                    break;
                case TokenType.declare_stmt:
                    VisitDeclareStatement(node);
                    break;
                case TokenType.switch_stmt:
                    VisitSwitchStatement(node);
                    break;
                case TokenType.copy_stmt:
                    VisitCopyStatement(node);
                    break;
                case TokenType.rename_stmt:
                    VisitRenameStatement(node);
                    break;
                case TokenType.delete_stmt:
                    VisitDeleteStatement(node);
                    break;
                //case TokenType.edit_stmt:
                //    break;
                case TokenType.run_stmt:
                    VisitRunStatement(node);
                    break;
                case TokenType.list_stmt:
                    VisitListStatement(node);
                    break;
                case TokenType.reboot_stmt:
                    VisitRebootStatement(node);
                    break;
                case TokenType.shutdown_stmt:
                    VisitShutdownStatement(node);
                    break;
<<<<<<< HEAD
                case TokenType.for_stmt:
                    VisitForStatement(node);
=======
                case TokenType.unset_stmt:
                    VisitUnsetStatement(node);
>>>>>>> dbebb242
                    break;
                case TokenType.filevol_name:
                    VisitFileVol(node);
                    break;
                case TokenType.arglist:
                    VisitArgList(node);
                    break;
                case TokenType.expr:
                case TokenType.or_expr:
                case TokenType.and_expr:
                case TokenType.arith_expr:
                case TokenType.div_expr:
                case TokenType.mult_expr:
                case TokenType.factor:
                    VisitExpression(node);
                    break;
                case TokenType.atom:
                    VisitAtom(node);
                    break;
                case TokenType.sci_number:
                    VisitSciNumber(node);
                    break;
                case TokenType.number:
                    VisitNumber(node);
                    break;
                case TokenType.INTEGER:
                    VisitInteger(node);
                    break;
                case TokenType.DOUBLE:
                    VisitDouble(node);
                    break;
                case TokenType.PLUSMINUS:
                    VisitPlusMinus(node);
                    break;
                case TokenType.MULT:
                    VisitMult(node);
                    break;
                case TokenType.DIV:
                    VisitDiv(node);
                    break;
                case TokenType.POWER:
                    VisitPower(node);
                    break;
                case TokenType.varidentifier:
                    VisitVarIdentifier(node);
                    break;
                case TokenType.array_identifier:
                    VisitArrayIdentifier(node);
                    break;
                case TokenType.function_identifier:
                    VisitFunctionIdentifier(node);
                    break;
                case TokenType.IDENTIFIER:
                    VisitIdentifier(node);
                    break;
                case TokenType.STRING:
                    VisitString(node);
                    break;
                case TokenType.TRUEFALSE:
                    VisitTrueFalse(node);
                    break;
                case TokenType.COMPARATOR:
                    VisitComparator(node);
                    break;
                case TokenType.AND:
                    VisitAnd(node);
                    break;
                case TokenType.OR:
                    VisitOr(node);
                    break;
                default:
                    break;
            }
        }

        private void VisitChildNodes(ParseNode node)
        {
            foreach (ParseNode childNode in node.Nodes)
            {
                VisitNode(childNode);
            }
        }

        private void VisitVariableNode(ParseNode node)
        {
            _identifierIsVariable = true;
            VisitNode(node);
            _identifierIsVariable = false;
        }

        private void VisitExpression(ParseNode node)
        {
            if (node.Nodes.Count > 1)
            {
                // it should always be odd, two arguments and one operator
                if ((node.Nodes.Count % 2) == 1)
                {
                    VisitNode(node.Nodes[0]);

                    int nodeIndex = 2;
                    while (nodeIndex < node.Nodes.Count)
                    {
                        VisitNode(node.Nodes[nodeIndex]);
                        nodeIndex -= 1;
                        VisitNode(node.Nodes[nodeIndex]);
                        nodeIndex += 3;
                    }
                }
            }
            else
            {
                if (node.Nodes.Count == 1)
                {
                    VisitNode(node.Nodes[0]);
                }
            }
        }

        private void VisitAtom(ParseNode node)
        {
            if (node.Nodes.Count > 0)
            {
                bool addNegation = false;
                int nodeIndex = 0;

                if (node.Nodes[0].Token.Type == TokenType.PLUSMINUS)
                {
                    nodeIndex++;
                    if (node.Nodes[0].Token.Text == "-")
                    {
                        addNegation = true;
                    }
                }

                if (node.Nodes[nodeIndex].Token.Type == TokenType.BRACKETOPEN)
                {
                    VisitNode(node.Nodes[nodeIndex + 1]);
                }
                else
                {
                    VisitNode(node.Nodes[nodeIndex]);
                }

                if (addNegation)
                {
                    AddOpcode(new OpcodeLogicNot());
                }
            }
        }

        private void VisitSciNumber(ParseNode node)
        {
            if (node.Nodes.Count == 3)
            {
                //number in scientific notation
                double mantissa = double.Parse(node.Nodes[0].Nodes[0].Token.Text);
                int exponent = int.Parse(node.Nodes[2].Token.Text);
                double number = mantissa * Math.Pow(10, exponent);
                AddOpcode(new OpcodePush(number));
            }
            else
            {
                if (node.Nodes.Count == 1)
                {
                    VisitNumber(node.Nodes[0]);
                }
            }
        }

        private void VisitNumber(ParseNode node)
        {
            VisitNode(node.Nodes[0]);
        }

        private void VisitInteger(ParseNode node)
        {
            object number = null;
            int integerNumber;

            if (int.TryParse(node.Token.Text, out integerNumber))
            {
                number = integerNumber;
            }
            else
            {
                number = double.Parse(node.Token.Text);
            }

            if (number != null)
            {
                AddOpcode(new OpcodePush(number));
            }
        }

        private void VisitDouble(ParseNode node)
        {
            object number = null;
            number = double.Parse(node.Token.Text);

            if (number != null)
            {
                AddOpcode(new OpcodePush(number));
            }
        }

        private void VisitTrueFalse(ParseNode node)
        {
            bool boolValue;
            if (bool.TryParse(node.Token.Text, out boolValue))
            {
                AddOpcode(new OpcodePush(boolValue));
            }
        }

        private void VisitFunction(ParseNode node)
        {
            string functionName = node.Nodes[0].Token.Text;
            int parameterCount = 0;

            if (node.Nodes[2].Token.Type == TokenType.arglist)
            {
                parameterCount = (node.Nodes[2].Nodes.Count / 2) + 1;
                VisitNode(node.Nodes[2]);
            }

            string overloadedFunctionName = GetFunctionOverload(functionName, parameterCount) + "()";
            AddOpcode(new OpcodeCall(overloadedFunctionName));
        }

        private string GetFunctionOverload(string functionName, int parameterCount)
        {
            string functionKey = string.Format("{0}|{1}", functionName, parameterCount);
            if (_functionsOverloads.ContainsKey(functionKey))
            {
                return _functionsOverloads[functionKey];
            }
            else
            {
                return functionName;
            }
        }

        private void VisitFileVol(ParseNode node)
        {
            VisitNode(node.Nodes[0]);
        }

        private void VisitArgList(ParseNode node)
        {
            int nodeIndex = 0;
            while (nodeIndex < node.Nodes.Count)
            {
                VisitNode(node.Nodes[nodeIndex]);
                nodeIndex += 2;
            }
        }

        private void VisitVarIdentifier(ParseNode node)
        {
            VisitNode(node.Nodes[0]);

            int nodeIndex = 2;
            while (nodeIndex < node.Nodes.Count)
            {
                VisitNode(node.Nodes[nodeIndex]);

                // when we are setting a member value we need to leave
                // the last object and the last suffix in the stack
                if (!(_compilingSetDestination &&
                      nodeIndex == (node.Nodes.Count - 1)))
                {
                    AddOpcode(new OpcodeGetMember());
                }

                nodeIndex += 2;
            }
        }

        private void VisitArrayIdentifier(ParseNode node)
        {
            VisitNode(node.Nodes[0]);

            int nodeIndex = 2;
            while (nodeIndex < node.Nodes.Count)
            {
                VisitNode(node.Nodes[nodeIndex]);
                
                // when we are setting a member value we need to leave
                // the last object and the last index in the stack
                // the only exception is when we are setting a suffix of the indexed value
                if (!(_compilingSetDestination &&
                      nodeIndex == (node.Nodes.Count - 1)) ||
                    VarIdentifierHasSuffix(node.Parent))
                {
                    AddOpcode(new OpcodeGetIndex());
                }

                nodeIndex += 2;
            }
        }

        private string GetIdentifierText(ParseNode node)
        {
            if (node.Token.Type == TokenType.IDENTIFIER)
            {
                return node.Token.Text;
            }
            else
            {
                foreach (ParseNode child in node.Nodes)
                {
                    string identifier = GetIdentifierText(child);
                    if (identifier != string.Empty)
                        return identifier;
                }
            }

            return string.Empty;
        }

        private void VisitFunctionIdentifier(ParseNode node)
        {
            string identifier = GetIdentifierText(node);

            if (node.Nodes.Count > 1 &&
                node.Nodes[1].Token.Type == TokenType.BRACKETOPEN)
            {
                // if a bracket follows an identifier then its a function call
                VisitFunction(node);
            }
            else if (_context.Locks.Contains(identifier))
            {
                Lock lockObject = _context.Locks.GetLock(identifier);
                AddOpcode(new OpcodeCall(lockObject.PointerIdentifier));
            }
            else
            {
                AddOpcode(new OpcodePush("$" + identifier));
            }
        }

        private void VisitIdentifier(ParseNode node)
        {
            string prefix = _identifierIsVariable ? "$" : string.Empty;
            AddOpcode(new OpcodePush(prefix + node.Token.Text));
        }

        private void VisitString(ParseNode node)
        {
            AddOpcode(new OpcodePush(node.Token.Text.Trim('"')));
        }

        private bool VarIdentifierHasSuffix(ParseNode node)
        {
            foreach (ParseNode child in node.Nodes)
            {
                if (child.Token.Type == TokenType.COLON)
                {
                    return true;
                }
            }

            return false;
        }

        private bool VarIdentifierHasIndex(ParseNode node)
        {
            if (node.Nodes.Count > 0 && node.Nodes[0].Token.Type == TokenType.array_identifier)
            {
                ParseNode arrayIdentifier = node.Nodes[0];
                foreach (ParseNode child in arrayIdentifier.Nodes)
                {
                    if (child.Token.Type == TokenType.ARRAYINDEX)
                    {
                        return true;
                    }
                }
            }

            return false;
        }

        private void VisitSetStatement(ParseNode node)
        {
            // destination
            _compilingSetDestination = true;
            VisitVarIdentifier(node.Nodes[1]);
            _compilingSetDestination = false;
            // expression
            VisitNode(node.Nodes[3]);

            if (VarIdentifierHasSuffix(node.Nodes[1]))
            {
                AddOpcode(new OpcodeSetMember());
            }
            else if (VarIdentifierHasIndex(node.Nodes[1]))
            {
                AddOpcode(new OpcodeSetIndex());
            }
            else
            {
                AddOpcode(new OpcodeStore());
            }
        }

        private void VisitIfStatement(ParseNode node)
        {
            VisitNode(node.Nodes[1]);
            Opcode branch = AddOpcode(new OpcodeBranchIfFalse());
            VisitNode(node.Nodes[2]);
            branch.DestinationLabel = GetNextLabel(false);
            _addBranchDestination = true;
        }

        private void VisitUntilStatement(ParseNode node)
        {
            string conditionLabel = GetNextLabel(false);
            PushBreakList();
            VisitNode(node.Nodes[1]);
            AddOpcode(new OpcodeLogicNot());
            Opcode branch = AddOpcode(new OpcodeBranchIfFalse());
            AddToBreakList(branch);
            VisitNode(node.Nodes[2]);
            Opcode jump = AddOpcode(new OpcodeBranchJump());
            jump.DestinationLabel = conditionLabel;
            PopBreakList(GetNextLabel(false));
            _addBranchDestination = true;
        }

        private void VisitPlusMinus(ParseNode node)
        {
            if (node.Token.Text == "+")
            {
                AddOpcode(new OpcodeMathAdd());
            }
            else if (node.Token.Text == "-")
            {
                AddOpcode(new OpcodeMathSubtract());
            }
        }

        private void VisitMult(ParseNode node)
        {
            AddOpcode(new OpcodeMathMultiply());
        }

        private void VisitDiv(ParseNode node)
        {
            AddOpcode(new OpcodeMathDivide());
        }

        private void VisitPower(ParseNode node)
        {
            AddOpcode(new OpcodeMathPower());
        }

        private void VisitAnd(ParseNode node)
        {
            AddOpcode(new OpcodeLogicAnd());
        }

        private void VisitOr(ParseNode node)
        {
            AddOpcode(new OpcodeLogicOr());
        }

        private void VisitComparator(ParseNode node)
        {
            switch (node.Token.Text)
            {
                case ">":
                    AddOpcode(new OpcodeCompareGT());
                    break;
                case "<":
                    AddOpcode(new OpcodeCompareLT());
                    break;
                case ">=":
                    AddOpcode(new OpcodeCompareGTE());
                    break;
                case "<=":
                    AddOpcode(new OpcodeCompareLTE());
                    break;
                case "=":
                    AddOpcode(new OpcodeCompareEqual());
                    break;
                default:
                    break;
            }
        }

        private void VisitLockStatement(ParseNode node)
        {
            string lockIdentifier = node.Nodes[1].Token.Text;
            int expressionHash = ConcatenateNodes(node.Nodes[3]).GetHashCode();
            Lock lockObject = _context.Locks.GetLock(lockIdentifier);

            if (lockObject.IsInitialized())
            {
                string functionLabel = lockObject.GetLockFunction(expressionHash)[0].Label;
                // lock variable
                AddOpcode(new OpcodePush(lockObject.PointerIdentifier));
                AddOpcode(new OpcodePush(null)).DestinationLabel = functionLabel;
                AddOpcode(new OpcodeStore());

                if (lockObject.IsSystemLock())
                {
                    // add update trigger
                    string triggerIdentifier = "lock-" + lockIdentifier;
                    if (_context.Triggers.Contains(triggerIdentifier))
                    {
                        Trigger triggerObject = _context.Triggers.GetTrigger(triggerIdentifier);
                        AddOpcode(new OpcodePush(null)).DestinationLabel = triggerObject.GetFunctionLabel();
                        AddOpcode(new OpcodeAddTrigger(false));
                    }
                    
                    // enable this FlyByWire parameter
                    AddOpcode(new OpcodePush(lockIdentifier));
                    AddOpcode(new OpcodePush(true));
                    AddOpcode(new OpcodeCall("toggleflybywire()"));
                }
            }
        }

        private void VisitUnlockStatement(ParseNode node)
        {
            string lockIdentifier = node.Nodes[1].Token.Text;
            Lock lockObject = _context.Locks.GetLock(lockIdentifier);

            if (lockObject.IsInitialized())
            {
                if (lockObject.IsSystemLock())
                {
                    // disable this FlyByWire parameter
                    AddOpcode(new OpcodePush(lockIdentifier));
                    AddOpcode(new OpcodePush(false));
                    AddOpcode(new OpcodeCall("toggleflybywire()"));

                    // remove update trigger
                    string triggerIdentifier = "lock-" + lockIdentifier;
                    if (_context.Triggers.Contains(triggerIdentifier))
                    {
                        Trigger triggerObject = _context.Triggers.GetTrigger(triggerIdentifier);
                        AddOpcode(new OpcodePush(null)).DestinationLabel = triggerObject.GetFunctionLabel();
                        AddOpcode(new OpcodeRemoveTrigger());
                    }
                }

                // unlock variable
                AddOpcode(new OpcodePush(lockObject.PointerIdentifier));
                AddOpcode(new OpcodePush(null)).DestinationLabel = lockObject.DefaultLabel;
                AddOpcode(new OpcodeStore());
            }
        }

        private void VisitOnStatement(ParseNode node)
        {
            string triggerIdentifier = "on-" + node.Token.StartPos.ToString();
            Trigger triggerObject = _context.Triggers.GetTrigger(triggerIdentifier);

            if (triggerObject.IsInitialized())
            {
                AddOpcode(new OpcodePush(triggerObject.VariableNameOldValue));
                AddOpcode(new OpcodePush(triggerObject.VariableName));
                AddOpcode(new OpcodeStore());
                AddOpcode(new OpcodePush(null)).DestinationLabel = triggerObject.GetFunctionLabel();
                AddOpcode(new OpcodeAddTrigger(false));
            }
        }

        private void VisitWhenStatement(ParseNode node)
        {
            string triggerIdentifier = "when-" + node.Token.StartPos.ToString();
            Trigger triggerObject = _context.Triggers.GetTrigger(triggerIdentifier);

            if (triggerObject.IsInitialized())
            {
                AddOpcode(new OpcodePush(null)).DestinationLabel = triggerObject.GetFunctionLabel();
                AddOpcode(new OpcodeAddTrigger(false));
            }
        }

        private void VisitWaitStatement(ParseNode node)
        {
            if (node.Nodes.Count == 3)
            {
                // wait time
                VisitNode(node.Nodes[1]);
                AddOpcode(new OpcodeWait());
            }
            else
            {
                // wait condition
                string triggerIdentifier = "wait-" + node.Token.StartPos.ToString();
                Trigger triggerObject = _context.Triggers.GetTrigger(triggerIdentifier);

                if (triggerObject.IsInitialized())
                {
                    AddOpcode(new OpcodePush(null)).DestinationLabel = triggerObject.GetFunctionLabel();
                    AddOpcode(new OpcodeAddTrigger(true));
                }
            }
        }

        private void VisitDeclareStatement(ParseNode node)
        {
            if (node.Nodes.Count == 3)
            {
                // standard declare
                VisitNode(node.Nodes[1]);
                AddOpcode(new OpcodePush(0));
                AddOpcode(new OpcodeStore());
            }
            else
            {
                // declare parameters
                for (int index = node.Nodes.Count - 2; index > 1; index -= 2)
                {
                    VisitNode(node.Nodes[index]);
                    AddOpcode(new OpcodeSwap());
                    AddOpcode(new OpcodeStore());
                }
            }
        }

        private void VisitToggleStatement(ParseNode node)
        {
            VisitVarIdentifier(node.Nodes[1]);
            VisitVarIdentifier(node.Nodes[1]);
            AddOpcode(new OpcodeLogicToBool());
            AddOpcode(new OpcodeLogicNot());
            AddOpcode(new OpcodeStore());
        }

        private void VisitOnOffStatement(ParseNode node)
        {
            VisitVarIdentifier(node.Nodes[0]);
            if (node.Nodes[1].Token.Type == TokenType.ON)
                AddOpcode(new OpcodePush(true));
            else
                AddOpcode(new OpcodePush(false));
            AddOpcode(new OpcodeStore());
        }

        private void VisitPrintStatement(ParseNode node)
        {
            if (node.Nodes.Count == 3)
            {
                VisitNode(node.Nodes[1]);
                AddOpcode(new OpcodeCall("print()"));
            }
            else
            {
                VisitNode(node.Nodes[1]);
                VisitNode(node.Nodes[4]);
                VisitNode(node.Nodes[6]);
                AddOpcode(new OpcodeCall("printat()"));
            }
        }

        private void VisitStageStatement(ParseNode node)
        {
            AddOpcode(new OpcodeCall("stage()"));
        }

        private void VisitAddStatement(ParseNode node)
        {
            VisitNode(node.Nodes[1]);
            AddOpcode(new OpcodeCall("add()"));
        }

        private void VisitRemoveStatement(ParseNode node)
        {
            VisitNode(node.Nodes[1]);
            AddOpcode(new OpcodeCall("remove()"));
        }

        private void VisitClearStatement(ParseNode node)
        {
            AddOpcode(new OpcodeCall("clearscreen()"));
        }

        private void VisitRunStatement(ParseNode node)
        {
            int volumeIndex = 3;

            // process program arguments
            if (node.Nodes.Count > 3 && node.Nodes[3].Token.Type == TokenType.arglist)
            {
                VisitNode(node.Nodes[3]);
                volumeIndex += 3;
            }

            // program name
            VisitNode(node.Nodes[1]);

            // volume where program should be executed (null means local)
            if (volumeIndex < node.Nodes.Count)
                VisitNode(node.Nodes[volumeIndex]);
            else
                AddOpcode(new OpcodePush(null));

            AddOpcode(new OpcodeCall("run()"));
        }

        private void VisitSwitchStatement(ParseNode node)
        {
            VisitNode(node.Nodes[2]);
            AddOpcode(new OpcodeCall("switch()"));
        }

        private void VisitCopyStatement(ParseNode node)
        {
            VisitNode(node.Nodes[1]);
            
            if (node.Nodes[2].Token.Type == TokenType.FROM)
                AddOpcode(new OpcodePush("from"));
            else
                AddOpcode(new OpcodePush("to"));
            
            VisitNode(node.Nodes[3]);
            AddOpcode(new OpcodeCall("copy()"));
        }

        private void VisitRenameStatement(ParseNode node)
        {
            int oldNameIndex = 2;
            int newNameIndex = 4;
            
            if (node.Nodes.Count == 5)
            {
                oldNameIndex--;
                newNameIndex--;
                AddOpcode(new OpcodePush("file"));
            }
            else
            {
                if (node.Nodes[1].Token.Type == TokenType.FILE)
                {
                    AddOpcode(new OpcodePush("file"));
                }
                else
                {
                    AddOpcode(new OpcodePush("volume"));
                }
            }

            VisitNode(node.Nodes[oldNameIndex]);
            VisitNode(node.Nodes[newNameIndex]);
            AddOpcode(new OpcodeCall("rename()"));
        }

        private void VisitDeleteStatement(ParseNode node)
        {
            VisitNode(node.Nodes[1]);
            
            if (node.Nodes.Count == 5)
                VisitNode(node.Nodes[3]);
            else
                AddOpcode(new OpcodePush(null));

            AddOpcode(new OpcodeCall("delete()"));
        }

        private void VisitListStatement(ParseNode node)
        {
            if (node.Nodes.Count == 3)
                VisitNode(node.Nodes[1]);
            else
                AddOpcode(new OpcodePush("files"));

            AddOpcode(new OpcodeCall("printlist()"));
        }

        private void VisitLogStatement(ParseNode node)
        {
            VisitNode(node.Nodes[1]);
            VisitNode(node.Nodes[3]);
            AddOpcode(new OpcodeCall("log()"));
        }

        private void VisitBreakStatement(ParseNode node)
        {
            Opcode jump = AddOpcode(new OpcodeBranchJump());
            AddToBreakList(jump);
        }

        private void VisitRebootStatement(ParseNode node)
        {
            AddOpcode(new OpcodeCall("reboot()"));
        }

        private void VisitShutdownStatement(ParseNode node)
        {
            AddOpcode(new OpcodeCall("shutdown()"));
        }

<<<<<<< HEAD
        private void VisitForStatement(ParseNode node)
        {
            string iteratorIdentifier = "$" + GetIdentifierText(node.Nodes[3]) + "-iterator";

            PushBreakList();
            AddOpcode(new OpcodePush(iteratorIdentifier));
            VisitNode(node.Nodes[3]);
            AddOpcode(new OpcodePush("iterator"));
            AddOpcode(new OpcodeGetMember());
            AddOpcode(new OpcodeStore());
            // loop condition
            Opcode condition = AddOpcode(new OpcodePush(iteratorIdentifier));
            string conditionLabel = condition.Label;
            AddOpcode(new OpcodePush("end"));
            AddOpcode(new OpcodeGetMember());
            AddOpcode(new OpcodeLogicNot());
            // branch
            Opcode branch = AddOpcode(new OpcodeBranchIfFalse());
            AddToBreakList(branch);
            // assign value to iteration variable
            VisitVariableNode(node.Nodes[1]);
            AddOpcode(new OpcodePush(iteratorIdentifier));
            AddOpcode(new OpcodePush("value"));
            AddOpcode(new OpcodeGetMember());
            AddOpcode(new OpcodeStore());
            // instructions in FOR body
            VisitNode(node.Nodes[4]);
            // jump to condition
            Opcode jump = AddOpcode(new OpcodeBranchJump());
            jump.DestinationLabel = conditionLabel;
            // end of loop, cleanup
            Opcode endLoop = AddOpcode(new OpcodePush(iteratorIdentifier));
            AddOpcode(new OpcodePush("reset"));
            AddOpcode(new OpcodeGetMember());
            // TODO: add unset of iterator and iteration variable
            PopBreakList(endLoop.Label);
=======
        private void VisitUnsetStatement(ParseNode node)
        {
            if (node.Nodes[1].Token.Type == TokenType.ALL)
            {
                // null means all variables
                AddOpcode(new OpcodePush(null));
            }
            else
            {
                VisitVarIdentifier(node.Nodes[1]);
            }
>>>>>>> dbebb242
        }
    }
}<|MERGE_RESOLUTION|>--- conflicted
+++ resolved
@@ -352,13 +352,11 @@
                 case TokenType.shutdown_stmt:
                     VisitShutdownStatement(node);
                     break;
-<<<<<<< HEAD
                 case TokenType.for_stmt:
                     VisitForStatement(node);
-=======
+                    break;
                 case TokenType.unset_stmt:
                     VisitUnsetStatement(node);
->>>>>>> dbebb242
                     break;
                 case TokenType.filevol_name:
                     VisitFileVol(node);
@@ -1155,7 +1153,6 @@
             AddOpcode(new OpcodeCall("shutdown()"));
         }
 
-<<<<<<< HEAD
         private void VisitForStatement(ParseNode node)
         {
             string iteratorIdentifier = "$" + GetIdentifierText(node.Nodes[3]) + "-iterator";
@@ -1192,7 +1189,8 @@
             AddOpcode(new OpcodeGetMember());
             // TODO: add unset of iterator and iteration variable
             PopBreakList(endLoop.Label);
-=======
+        }
+
         private void VisitUnsetStatement(ParseNode node)
         {
             if (node.Nodes[1].Token.Type == TokenType.ALL)
@@ -1204,7 +1202,6 @@
             {
                 VisitVarIdentifier(node.Nodes[1]);
             }
->>>>>>> dbebb242
         }
     }
 }