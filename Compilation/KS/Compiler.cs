--- conflicted
+++ resolved
@@ -717,19 +717,12 @@
             int nodeIndex = 2;
             while (nodeIndex < node.Nodes.Count)
             {
-<<<<<<< HEAD
-                if (node.Nodes[nodeIndex].Token.Type == TokenType.IDENTIFIER)
-                    VisitVariableNode(node.Nodes[nodeIndex]);
-                else
-                    VisitNode(node.Nodes[nodeIndex]);
-=======
-            	// Skip two tokens instead of one bewteen dimensions if using the "[]" syntax:
-            	if( node.Nodes[nodeIndex].Token.Type == TokenType.SQUAREOPEN ){
-            		++nodeIndex;
-            	}
-            	
+                // Skip two tokens instead of one bewteen dimensions if using the "[]" syntax:
+                if (node.Nodes[nodeIndex].Token.Type == TokenType.SQUAREOPEN){
+                    ++nodeIndex;
+                }
+                
                 VisitNode(node.Nodes[nodeIndex]);
->>>>>>> c7d8b12f
                 
                 // when we are setting a member value we need to leave
                 // the last object and the last index in the stack
@@ -825,7 +818,7 @@
                 foreach (ParseNode child in arrayIdentifier.Nodes)
                 {
                     if (child.Token.Type == TokenType.SQUAREOPEN ||
-                	    child.Token.Type == TokenType.ARRAYINDEX )
+                        child.Token.Type == TokenType.ARRAYINDEX )
                     {
                         return true;
                     }
@@ -860,28 +853,28 @@
 
         private void VisitIfStatement(ParseNode node)
         {
-        	// The IF check:
+            // The IF check:
             VisitNode(node.Nodes[1]);
             Opcode branchToFalse = AddOpcode(new OpcodeBranchIfFalse());
             // The IF BODY:
             VisitNode(node.Nodes[2]);
-            if( node.Nodes.Count < 4 ) {
-            	// No ELSE exists.
-            	// Jump to after the IF BODY if false:
+            if (node.Nodes.Count < 4) {
+                // No ELSE exists.
+                // Jump to after the IF BODY if false:
                 branchToFalse.DestinationLabel = GetNextLabel(false);
                 _addBranchDestination = true;
             } else {
-            	// The IF statement has an ELSE clause.
-
-            	// Jump past the ELSE body from the end of the IF body:
-            	Opcode branchPastElse = AddOpcode( new OpcodeBranchJump() );
-            	// This is where the ELSE clause starts:
-            	branchToFalse.DestinationLabel = GetNextLabel(false);
-            	// The else body:
-            	VisitNode(node.Nodes[4]);
+                // The IF statement has an ELSE clause.
+
+                // Jump past the ELSE body from the end of the IF body:
+                Opcode branchPastElse = AddOpcode( new OpcodeBranchJump() );
+                // This is where the ELSE clause starts:
+                branchToFalse.DestinationLabel = GetNextLabel(false);
+                // The else body:
+                VisitNode(node.Nodes[4]);
                 // End of Else body label:
-            	branchPastElse.DestinationLabel = GetNextLabel(false);                
-            	_addBranchDestination = true;
+                branchPastElse.DestinationLabel = GetNextLabel(false);                
+                _addBranchDestination = true;
             }
         }
 
