.. _queue:

Queue
=====

A :struct:`Queue` is a collection of any type in kOS. Queues work according to `First-In first-out <https://en.wikipedia.org/wiki/FIFO_and_LIFO_accounting>`_ principle. It may be useful to contrast
:struct:`Queue` with :struct:`Stack` to better understand how both structures work. You can read more about queues on `Wikipedia <https://en.wikipedia.org/wiki/Queue_(abstract_data_type)>`_.

Using a queue
-------------

::

  SET Q TO QUEUE().
  Q:PUSH("alice").
  Q:PUSH("bob").

  PRINT Q:POP. // will print 'alice'
  PRINT Q:POP. // will print 'bob'


.. BOGUS_TODO_DIRECTIVE_TO_MAKE_SPHINX_COMPLAIN:: REMEMBER THIS FILE NEEDS TO BE EDITIED FOR REFS TO SCALARS, BOOLEANS, STRINGS

Structure
---------

.. structure:: Queue

    .. list-table:: Members
        :header-rows: 1
        :widths: 2 1 4

        * - Suffix
          - Type
          - Description

        * - All suffixes of :struct:`Enumerable`
          -
          - :struct:`Queue` objects are a type of :struct:`Enumerable`
        * - :meth:`PUSH(item)`
          - None
          - add item to the end of the queue
        * - :meth:`POP()`
          - any type
          - returns the first element in the queue and removes it
        * - :meth:`PEEK()`
          - any type
          - returns the first element in the queue without removing it
<<<<<<< HEAD
        * - :attr:`LENGTH`
          - :ref:`scalar <scalar>`
          - number of elements in the queue
=======
>>>>>>> 125dfeb8
        * - :meth:`CLEAR()`
          - None
          - remove all elements
        * - :attr:`COPY`
          - :struct:`Queue`
          - a new copy of this queue
<<<<<<< HEAD
        * - :meth:`CONTAINS(item)`
          - :ref:`boolean <boolean>`
          - check if queue contains an item
        * - :attr:`EMPTY`
          - :ref:`boolean <boolean>`
          - check if queue if empty
        * - :attr:`DUMP`
          - :ref:`string <string>`
          - verbose dump of all contained elements
=======
>>>>>>> 125dfeb8

.. note::

    This type is serializable.


.. method:: Queue:PUSH(item)

    :parameter item: (any type) item to be added
    
    Adds the item to the end of the queue.

.. method:: Queue:POP()

    Returns the item in the front of the queue and removes it.

.. method:: Queue:PEEK()
    
    Returns the item in the front of the queue without removing it.

.. method:: Queue:CLEAR()

    Removes all elements from the queue.

<<<<<<< HEAD
.. attribute:: Queue:LENGTH

    :type: :ref:`scalar <scalar>`
    :access: Get only

    Returns the number of elements in the queue.

.. attribute:: Queue:ITERATOR

    :type: :struct:`Iterator`
    :access: Get only

    An alternate means of iterating over a queue. See: :struct:`Iterator`.

=======
>>>>>>> 125dfeb8
.. attribute:: Queue:COPY

    :type: :struct:`Queue`
    :access: Get only

    Returns a new queue that contains the same thing as the old one.
<<<<<<< HEAD

.. method:: Queue:CONTAINS(item)

    :parameter index: :ref:`scalar <scalar>` (integer) starting index (from zero)
    :return: :ref:`boolean <boolean>`

    Returns true if the queue contains an item equal to the one passed as an argument

.. attribute:: Queue:EMPTY

    :type: :ref:`boolean <boolean>`
    :access: Get only

    Returns true if the queue has zero items in it.

.. attribute:: Queue:DUMP

    :type: :ref:`string <string>`
    :access: Get only

    Returns a :ref:`string <string>` containing a verbose dump of the queue's contents.
=======
>>>>>>> 125dfeb8
<|MERGE_RESOLUTION|>--- conflicted
+++ resolved
@@ -46,30 +46,12 @@
         * - :meth:`PEEK()`
           - any type
           - returns the first element in the queue without removing it
-<<<<<<< HEAD
-        * - :attr:`LENGTH`
-          - :ref:`scalar <scalar>`
-          - number of elements in the queue
-=======
->>>>>>> 125dfeb8
         * - :meth:`CLEAR()`
           - None
           - remove all elements
         * - :attr:`COPY`
           - :struct:`Queue`
           - a new copy of this queue
-<<<<<<< HEAD
-        * - :meth:`CONTAINS(item)`
-          - :ref:`boolean <boolean>`
-          - check if queue contains an item
-        * - :attr:`EMPTY`
-          - :ref:`boolean <boolean>`
-          - check if queue if empty
-        * - :attr:`DUMP`
-          - :ref:`string <string>`
-          - verbose dump of all contained elements
-=======
->>>>>>> 125dfeb8
 
 .. note::
 
@@ -94,50 +76,9 @@
 
     Removes all elements from the queue.
 
-<<<<<<< HEAD
-.. attribute:: Queue:LENGTH
-
-    :type: :ref:`scalar <scalar>`
-    :access: Get only
-
-    Returns the number of elements in the queue.
-
-.. attribute:: Queue:ITERATOR
-
-    :type: :struct:`Iterator`
-    :access: Get only
-
-    An alternate means of iterating over a queue. See: :struct:`Iterator`.
-
-=======
->>>>>>> 125dfeb8
 .. attribute:: Queue:COPY
 
     :type: :struct:`Queue`
     :access: Get only
 
     Returns a new queue that contains the same thing as the old one.
-<<<<<<< HEAD
-
-.. method:: Queue:CONTAINS(item)
-
-    :parameter index: :ref:`scalar <scalar>` (integer) starting index (from zero)
-    :return: :ref:`boolean <boolean>`
-
-    Returns true if the queue contains an item equal to the one passed as an argument
-
-.. attribute:: Queue:EMPTY
-
-    :type: :ref:`boolean <boolean>`
-    :access: Get only
-
-    Returns true if the queue has zero items in it.
-
-.. attribute:: Queue:DUMP
-
-    :type: :ref:`string <string>`
-    :access: Get only
-
-    Returns a :ref:`string <string>` containing a verbose dump of the queue's contents.
-=======
->>>>>>> 125dfeb8
